// This file is part of Substrate.

// Copyright (C) Parity Technologies (UK) Ltd.
// SPDX-License-Identifier: Apache-2.0

// Licensed under the Apache License, Version 2.0 (the "License");
// you may not use this file except in compliance with the License.
// You may obtain a copy of the License at
//
// 	http://www.apache.org/licenses/LICENSE-2.0
//
// Unless required by applicable law or agreed to in writing, software
// distributed under the License is distributed on an "AS IS" BASIS,
// WITHOUT WARRANTIES OR CONDITIONS OF ANY KIND, either express or implied.
// See the License for the specific language governing permissions and
// limitations under the License.

//! Adapter to use `fungibles::*` implementations as `fungible::*`.
<<<<<<< HEAD
=======
//!
//! This allows for a `fungibles` asset, e.g. from the `pallet_assets` pallet, to be used when a
//! `fungible` asset is expected.
//!
//! See the [`crate::traits::fungible`] doc for more information about fungible traits.
>>>>>>> b53d5c52

use super::*;
use crate::traits::{
	fungible::imbalance,
	tokens::{
		fungibles, DepositConsequence, Fortitude, Precision, Preservation, Provenance, Restriction,
		WithdrawConsequence,
	},
};
use sp_core::Get;
use sp_runtime::{DispatchError, DispatchResult};

/// Convert a `fungibles` trait implementation into a `fungible` trait implementation by identifying
/// a single item.
pub struct ItemOf<
	F: fungibles::Inspect<AccountId>,
	A: Get<<F as fungibles::Inspect<AccountId>>::AssetId>,
	AccountId,
>(sp_std::marker::PhantomData<(F, A, AccountId)>);

impl<
		F: fungibles::Inspect<AccountId>,
		A: Get<<F as fungibles::Inspect<AccountId>>::AssetId>,
		AccountId,
	> Inspect<AccountId> for ItemOf<F, A, AccountId>
{
	type Balance = <F as fungibles::Inspect<AccountId>>::Balance;
	fn total_issuance() -> Self::Balance {
		<F as fungibles::Inspect<AccountId>>::total_issuance(A::get())
	}
	fn active_issuance() -> Self::Balance {
		<F as fungibles::Inspect<AccountId>>::active_issuance(A::get())
	}
	fn minimum_balance() -> Self::Balance {
		<F as fungibles::Inspect<AccountId>>::minimum_balance(A::get())
	}
	fn balance(who: &AccountId) -> Self::Balance {
		<F as fungibles::Inspect<AccountId>>::balance(A::get(), who)
	}
	fn total_balance(who: &AccountId) -> Self::Balance {
		<F as fungibles::Inspect<AccountId>>::total_balance(A::get(), who)
	}
	fn reducible_balance(
		who: &AccountId,
		preservation: Preservation,
		force: Fortitude,
	) -> Self::Balance {
		<F as fungibles::Inspect<AccountId>>::reducible_balance(A::get(), who, preservation, force)
	}
	fn can_deposit(
		who: &AccountId,
		amount: Self::Balance,
		provenance: Provenance,
	) -> DepositConsequence {
		<F as fungibles::Inspect<AccountId>>::can_deposit(A::get(), who, amount, provenance)
	}
	fn can_withdraw(who: &AccountId, amount: Self::Balance) -> WithdrawConsequence<Self::Balance> {
		<F as fungibles::Inspect<AccountId>>::can_withdraw(A::get(), who, amount)
	}
}

impl<
		F: fungibles::InspectHold<AccountId>,
		A: Get<<F as fungibles::Inspect<AccountId>>::AssetId>,
		AccountId,
	> InspectHold<AccountId> for ItemOf<F, A, AccountId>
{
	type Reason = F::Reason;

	fn reducible_total_balance_on_hold(who: &AccountId, force: Fortitude) -> Self::Balance {
		<F as fungibles::InspectHold<AccountId>>::reducible_total_balance_on_hold(
			A::get(),
			who,
			force,
		)
	}
	fn hold_available(reason: &Self::Reason, who: &AccountId) -> bool {
		<F as fungibles::InspectHold<AccountId>>::hold_available(A::get(), reason, who)
	}
	fn total_balance_on_hold(who: &AccountId) -> Self::Balance {
		<F as fungibles::InspectHold<AccountId>>::total_balance_on_hold(A::get(), who)
	}
	fn balance_on_hold(reason: &Self::Reason, who: &AccountId) -> Self::Balance {
		<F as fungibles::InspectHold<AccountId>>::balance_on_hold(A::get(), reason, who)
	}
	fn can_hold(reason: &Self::Reason, who: &AccountId, amount: Self::Balance) -> bool {
		<F as fungibles::InspectHold<AccountId>>::can_hold(A::get(), reason, who, amount)
	}
}

impl<
		F: fungibles::InspectFreeze<AccountId>,
		A: Get<<F as fungibles::Inspect<AccountId>>::AssetId>,
		AccountId,
	> InspectFreeze<AccountId> for ItemOf<F, A, AccountId>
{
	type Id = F::Id;
	fn balance_frozen(id: &Self::Id, who: &AccountId) -> Self::Balance {
		<F as fungibles::InspectFreeze<AccountId>>::balance_frozen(A::get(), id, who)
	}
	fn balance_freezable(who: &AccountId) -> Self::Balance {
		<F as fungibles::InspectFreeze<AccountId>>::balance_freezable(A::get(), who)
	}
	fn can_freeze(id: &Self::Id, who: &AccountId) -> bool {
		<F as fungibles::InspectFreeze<AccountId>>::can_freeze(A::get(), id, who)
	}
}

impl<
		F: fungibles::Unbalanced<AccountId>,
		A: Get<<F as fungibles::Inspect<AccountId>>::AssetId>,
		AccountId,
	> Unbalanced<AccountId> for ItemOf<F, A, AccountId>
{
	fn handle_dust(dust: regular::Dust<AccountId, Self>)
	where
		Self: Sized,
	{
		<F as fungibles::Unbalanced<AccountId>>::handle_dust(fungibles::Dust(A::get(), dust.0))
	}
	fn write_balance(
		who: &AccountId,
		amount: Self::Balance,
	) -> Result<Option<Self::Balance>, DispatchError> {
		<F as fungibles::Unbalanced<AccountId>>::write_balance(A::get(), who, amount)
	}
	fn set_total_issuance(amount: Self::Balance) -> () {
		<F as fungibles::Unbalanced<AccountId>>::set_total_issuance(A::get(), amount)
	}
	fn decrease_balance(
		who: &AccountId,
		amount: Self::Balance,
		precision: Precision,
		preservation: Preservation,
		force: Fortitude,
	) -> Result<Self::Balance, DispatchError> {
		<F as fungibles::Unbalanced<AccountId>>::decrease_balance(
			A::get(),
			who,
			amount,
			precision,
			preservation,
			force,
		)
	}
	fn increase_balance(
		who: &AccountId,
		amount: Self::Balance,
		precision: Precision,
	) -> Result<Self::Balance, DispatchError> {
		<F as fungibles::Unbalanced<AccountId>>::increase_balance(A::get(), who, amount, precision)
	}
}

impl<
		F: fungibles::UnbalancedHold<AccountId>,
		A: Get<<F as fungibles::Inspect<AccountId>>::AssetId>,
		AccountId,
	> UnbalancedHold<AccountId> for ItemOf<F, A, AccountId>
{
	fn set_balance_on_hold(
		reason: &Self::Reason,
		who: &AccountId,
		amount: Self::Balance,
	) -> DispatchResult {
		<F as fungibles::UnbalancedHold<AccountId>>::set_balance_on_hold(
			A::get(),
			reason,
			who,
			amount,
		)
	}
	fn decrease_balance_on_hold(
		reason: &Self::Reason,
		who: &AccountId,
		amount: Self::Balance,
		precision: Precision,
	) -> Result<Self::Balance, DispatchError> {
		<F as fungibles::UnbalancedHold<AccountId>>::decrease_balance_on_hold(
			A::get(),
			reason,
			who,
			amount,
			precision,
		)
	}
	fn increase_balance_on_hold(
		reason: &Self::Reason,
		who: &AccountId,
		amount: Self::Balance,
		precision: Precision,
	) -> Result<Self::Balance, DispatchError> {
		<F as fungibles::UnbalancedHold<AccountId>>::increase_balance_on_hold(
			A::get(),
			reason,
			who,
			amount,
			precision,
		)
	}
}

impl<
		F: fungibles::Mutate<AccountId>,
		A: Get<<F as fungibles::Inspect<AccountId>>::AssetId>,
		AccountId: Eq,
	> Mutate<AccountId> for ItemOf<F, A, AccountId>
{
	fn mint_into(who: &AccountId, amount: Self::Balance) -> Result<Self::Balance, DispatchError> {
		<F as fungibles::Mutate<AccountId>>::mint_into(A::get(), who, amount)
	}
	fn burn_from(
		who: &AccountId,
		amount: Self::Balance,
		precision: Precision,
		force: Fortitude,
	) -> Result<Self::Balance, DispatchError> {
		<F as fungibles::Mutate<AccountId>>::burn_from(A::get(), who, amount, precision, force)
	}
	fn shelve(who: &AccountId, amount: Self::Balance) -> Result<Self::Balance, DispatchError> {
		<F as fungibles::Mutate<AccountId>>::shelve(A::get(), who, amount)
	}
	fn restore(who: &AccountId, amount: Self::Balance) -> Result<Self::Balance, DispatchError> {
		<F as fungibles::Mutate<AccountId>>::restore(A::get(), who, amount)
	}
	fn transfer(
		source: &AccountId,
		dest: &AccountId,
		amount: Self::Balance,
		preservation: Preservation,
	) -> Result<Self::Balance, DispatchError> {
		<F as fungibles::Mutate<AccountId>>::transfer(A::get(), source, dest, amount, preservation)
	}

	fn set_balance(who: &AccountId, amount: Self::Balance) -> Self::Balance {
		<F as fungibles::Mutate<AccountId>>::set_balance(A::get(), who, amount)
	}
}

impl<
		F: fungibles::MutateHold<AccountId>,
		A: Get<<F as fungibles::Inspect<AccountId>>::AssetId>,
		AccountId,
	> MutateHold<AccountId> for ItemOf<F, A, AccountId>
{
	fn hold(reason: &Self::Reason, who: &AccountId, amount: Self::Balance) -> DispatchResult {
		<F as fungibles::MutateHold<AccountId>>::hold(A::get(), reason, who, amount)
	}
	fn release(
		reason: &Self::Reason,
		who: &AccountId,
		amount: Self::Balance,
		precision: Precision,
	) -> Result<Self::Balance, DispatchError> {
		<F as fungibles::MutateHold<AccountId>>::release(A::get(), reason, who, amount, precision)
	}
	fn burn_held(
		reason: &Self::Reason,
		who: &AccountId,
		amount: Self::Balance,
		precision: Precision,
		force: Fortitude,
	) -> Result<Self::Balance, DispatchError> {
		<F as fungibles::MutateHold<AccountId>>::burn_held(
			A::get(),
			reason,
			who,
			amount,
			precision,
			force,
		)
	}
	fn transfer_on_hold(
		reason: &Self::Reason,
		source: &AccountId,
		dest: &AccountId,
		amount: Self::Balance,
		precision: Precision,
		mode: Restriction,
		force: Fortitude,
	) -> Result<Self::Balance, DispatchError> {
		<F as fungibles::MutateHold<AccountId>>::transfer_on_hold(
			A::get(),
			reason,
			source,
			dest,
			amount,
			precision,
			mode,
			force,
		)
	}
	fn transfer_and_hold(
		reason: &Self::Reason,
		source: &AccountId,
		dest: &AccountId,
		amount: Self::Balance,
		precision: Precision,
		preservation: Preservation,
		force: Fortitude,
	) -> Result<Self::Balance, DispatchError> {
		<F as fungibles::MutateHold<AccountId>>::transfer_and_hold(
			A::get(),
			reason,
			source,
			dest,
			amount,
			precision,
			preservation,
			force,
		)
	}
}

impl<
		F: fungibles::MutateFreeze<AccountId>,
		A: Get<<F as fungibles::Inspect<AccountId>>::AssetId>,
		AccountId,
	> MutateFreeze<AccountId> for ItemOf<F, A, AccountId>
{
	fn set_freeze(id: &Self::Id, who: &AccountId, amount: Self::Balance) -> DispatchResult {
		<F as fungibles::MutateFreeze<AccountId>>::set_freeze(A::get(), id, who, amount)
	}
	fn extend_freeze(id: &Self::Id, who: &AccountId, amount: Self::Balance) -> DispatchResult {
		<F as fungibles::MutateFreeze<AccountId>>::extend_freeze(A::get(), id, who, amount)
	}
	fn thaw(id: &Self::Id, who: &AccountId) -> DispatchResult {
		<F as fungibles::MutateFreeze<AccountId>>::thaw(A::get(), id, who)
	}
}

pub struct ConvertImbalanceDropHandler<AccountId, Balance, AssetIdType, AssetId, Handler>(
	sp_std::marker::PhantomData<(AccountId, Balance, AssetIdType, AssetId, Handler)>,
);

impl<
		AccountId,
		Balance,
		AssetIdType,
		AssetId: Get<AssetIdType>,
		Handler: crate::traits::fungibles::HandleImbalanceDrop<AssetIdType, Balance>,
	> HandleImbalanceDrop<Balance>
	for ConvertImbalanceDropHandler<AccountId, Balance, AssetIdType, AssetId, Handler>
{
	fn handle(amount: Balance) {
		Handler::handle(AssetId::get(), amount)
	}
}

impl<
		F: fungibles::Inspect<AccountId>
			+ fungibles::Unbalanced<AccountId>
			+ fungibles::Balanced<AccountId>,
		A: Get<<F as fungibles::Inspect<AccountId>>::AssetId>,
		AccountId,
	> Balanced<AccountId> for ItemOf<F, A, AccountId>
{
	type OnDropDebt =
		ConvertImbalanceDropHandler<AccountId, Self::Balance, F::AssetId, A, F::OnDropDebt>;
	type OnDropCredit =
		ConvertImbalanceDropHandler<AccountId, Self::Balance, F::AssetId, A, F::OnDropCredit>;
	fn deposit(
		who: &AccountId,
		value: Self::Balance,
		precision: Precision,
	) -> Result<Debt<AccountId, Self>, DispatchError> {
		<F as fungibles::Balanced<AccountId>>::deposit(A::get(), who, value, precision)
			.map(imbalance::from_fungibles)
	}
	fn issue(amount: Self::Balance) -> Credit<AccountId, Self> {
		let credit = <F as fungibles::Balanced<AccountId>>::issue(A::get(), amount);
		imbalance::from_fungibles(credit)
	}
	fn pair(
		amount: Self::Balance,
	) -> Result<(Debt<AccountId, Self>, Credit<AccountId, Self>), DispatchError> {
		let (a, b) = <F as fungibles::Balanced<AccountId>>::pair(A::get(), amount)?;
		Ok((imbalance::from_fungibles(a), imbalance::from_fungibles(b)))
	}
	fn rescind(amount: Self::Balance) -> Debt<AccountId, Self> {
		let debt = <F as fungibles::Balanced<AccountId>>::rescind(A::get(), amount);
		imbalance::from_fungibles(debt)
	}
	fn resolve(
		who: &AccountId,
		credit: Credit<AccountId, Self>,
	) -> Result<(), Credit<AccountId, Self>> {
		let credit = fungibles::imbalance::from_fungible(credit, A::get());
		<F as fungibles::Balanced<AccountId>>::resolve(who, credit)
			.map_err(imbalance::from_fungibles)
	}
	fn settle(
		who: &AccountId,
		debt: Debt<AccountId, Self>,
		preservation: Preservation,
	) -> Result<Credit<AccountId, Self>, Debt<AccountId, Self>> {
		let debt = fungibles::imbalance::from_fungible(debt, A::get());
		<F as fungibles::Balanced<AccountId>>::settle(who, debt, preservation).map_or_else(
			|d| Err(imbalance::from_fungibles(d)),
			|c| Ok(imbalance::from_fungibles(c)),
		)
	}
	fn withdraw(
		who: &AccountId,
		value: Self::Balance,
		precision: Precision,
		preservation: Preservation,
		force: Fortitude,
	) -> Result<Credit<AccountId, Self>, DispatchError> {
		<F as fungibles::Balanced<AccountId>>::withdraw(
			A::get(),
			who,
			value,
			precision,
			preservation,
			force,
		)
		.map(imbalance::from_fungibles)
	}
}

impl<
		F: fungibles::BalancedHold<AccountId>,
		A: Get<<F as fungibles::Inspect<AccountId>>::AssetId>,
		AccountId,
	> BalancedHold<AccountId> for ItemOf<F, A, AccountId>
{
	fn slash(
		reason: &Self::Reason,
		who: &AccountId,
		amount: Self::Balance,
	) -> (Credit<AccountId, Self>, Self::Balance) {
		let (credit, amount) =
			<F as fungibles::BalancedHold<AccountId>>::slash(A::get(), reason, who, amount);
		(imbalance::from_fungibles(credit), amount)
	}
}

#[test]
fn test() {}<|MERGE_RESOLUTION|>--- conflicted
+++ resolved
@@ -16,14 +16,11 @@
 // limitations under the License.
 
 //! Adapter to use `fungibles::*` implementations as `fungible::*`.
-<<<<<<< HEAD
-=======
 //!
 //! This allows for a `fungibles` asset, e.g. from the `pallet_assets` pallet, to be used when a
 //! `fungible` asset is expected.
 //!
 //! See the [`crate::traits::fungible`] doc for more information about fungible traits.
->>>>>>> b53d5c52
 
 use super::*;
 use crate::traits::{
