// This file is part of Substrate.

// Copyright (C) Parity Technologies (UK) Ltd.
// SPDX-License-Identifier: Apache-2.0

// Licensed under the Apache License, Version 2.0 (the "License");
// you may not use this file except in compliance with the License.
// You may obtain a copy of the License at
//
// 	http://www.apache.org/licenses/LICENSE-2.0
//
// Unless required by applicable law or agreed to in writing, software
// distributed under the License is distributed on an "AS IS" BASIS,
// WITHOUT WARRANTIES OR CONDITIONS OF ANY KIND, either express or implied.
// See the License for the specific language governing permissions and
// limitations under the License.

//! The imbalance type and its associates, which handles keeps everything adding up properly with
//! unbalanced operations.
//!
//! See the [`crate::traits::fungibles`] doc for more information about fungibles traits.

use super::*;
use crate::traits::{
	fungible,
	misc::{SameOrOther, TryDrop},
	tokens::{imbalance::Imbalance as ImbalanceT, AssetId, Balance},
};
use frame_support_procedural::{EqNoBound, PartialEqNoBound, RuntimeDebugNoBound};
use sp_runtime::traits::Zero;
use sp_std::marker::PhantomData;

/// Handler for when an imbalance gets dropped. This could handle either a credit (negative) or
/// debt (positive) imbalance.
pub trait HandleImbalanceDrop<AssetId, Balance> {
	fn handle(asset: AssetId, amount: Balance);
}

/// An imbalance in the system, representing a divergence of recorded token supply from the sum of
/// the balances of all accounts. This is `must_use` in order to ensure it gets handled (placing
/// into an account, settling from an account or altering the supply).
///
/// Importantly, it has a special `Drop` impl, and cannot be created outside of this module.
#[must_use]
#[derive(EqNoBound, PartialEqNoBound, RuntimeDebugNoBound)]
pub struct Imbalance<
	A: AssetId,
	B: Balance,
	OnDrop: HandleImbalanceDrop<A, B>,
	OppositeOnDrop: HandleImbalanceDrop<A, B>,
> {
	asset: A,
	amount: B,
	_phantom: PhantomData<(OnDrop, OppositeOnDrop)>,
}

impl<
		A: AssetId,
		B: Balance,
		OnDrop: HandleImbalanceDrop<A, B>,
		OppositeOnDrop: HandleImbalanceDrop<A, B>,
	> Drop for Imbalance<A, B, OnDrop, OppositeOnDrop>
{
	fn drop(&mut self) {
		if !self.amount.is_zero() {
			OnDrop::handle(self.asset.clone(), self.amount)
		}
	}
}

impl<
		A: AssetId,
		B: Balance,
		OnDrop: HandleImbalanceDrop<A, B>,
		OppositeOnDrop: HandleImbalanceDrop<A, B>,
	> TryDrop for Imbalance<A, B, OnDrop, OppositeOnDrop>
{
	/// Drop an instance cleanly. Only works if its value represents "no-operation".
	fn try_drop(self) -> Result<(), Self> {
		self.drop_zero()
	}
}

impl<
		A: AssetId,
		B: Balance,
		OnDrop: HandleImbalanceDrop<A, B>,
		OppositeOnDrop: HandleImbalanceDrop<A, B>,
	> Imbalance<A, B, OnDrop, OppositeOnDrop>
{
	pub fn zero(asset: A) -> Self {
		Self { asset, amount: Zero::zero(), _phantom: PhantomData }
	}

	pub(crate) fn new(asset: A, amount: B) -> Self {
		Self { asset, amount, _phantom: PhantomData }
	}

	/// Forget the imbalance without invoking the on-drop handler.
	pub(crate) fn forget(imbalance: Self) {
		sp_std::mem::forget(imbalance);
	}

	pub fn drop_zero(self) -> Result<(), Self> {
		if self.amount.is_zero() {
			sp_std::mem::forget(self);
			Ok(())
		} else {
			Err(self)
		}
	}

	pub fn split(self, amount: B) -> (Self, Self) {
		let first = self.amount.min(amount);
		let second = self.amount - first;
		let asset = self.asset.clone();
		sp_std::mem::forget(self);
		(Imbalance::new(asset.clone(), first), Imbalance::new(asset, second))
	}

<<<<<<< HEAD
	pub fn split_no_refund(self, amount: B) -> (Self, Self) {
		let first = amount;
		let second = B::zero();
		let asset = self.asset.clone();
		sp_std::mem::forget(self);
		(Imbalance::new(asset.clone(), first), Imbalance::new(asset, second))
	}

=======
>>>>>>> b53d5c52
	/// Mutate `self` by extracting a new instance with at most `amount` value, reducing `self`
	/// accordingly.
	pub fn extract(&mut self, amount: B) -> Self {
		let new = self.amount.min(amount);
		self.amount = self.amount - new;
		Imbalance::new(self.asset.clone(), new)
	}

	pub fn merge(mut self, other: Self) -> Result<Self, (Self, Self)> {
		if self.asset == other.asset {
			self.amount = self.amount.saturating_add(other.amount);
			sp_std::mem::forget(other);
			Ok(self)
		} else {
			Err((self, other))
		}
	}
	pub fn subsume(&mut self, other: Self) -> Result<(), Self> {
		if self.asset == other.asset {
			self.amount = self.amount.saturating_add(other.amount);
			sp_std::mem::forget(other);
			Ok(())
		} else {
			Err(other)
		}
	}
	pub fn offset(
		self,
		other: Imbalance<A, B, OppositeOnDrop, OnDrop>,
	) -> Result<
		SameOrOther<Self, Imbalance<A, B, OppositeOnDrop, OnDrop>>,
		(Self, Imbalance<A, B, OppositeOnDrop, OnDrop>),
	> {
		if self.asset == other.asset {
			let (a, b) = (self.amount, other.amount);
			let asset = self.asset.clone();
			sp_std::mem::forget((self, other));

			if a == b {
				Ok(SameOrOther::None)
			} else if a > b {
				Ok(SameOrOther::Same(Imbalance::new(asset, a - b)))
			} else {
				Ok(SameOrOther::Other(Imbalance::<A, B, OppositeOnDrop, OnDrop>::new(asset, b - a)))
			}
		} else {
			Err((self, other))
		}
	}
	pub fn peek(&self) -> B {
		self.amount
	}

	pub fn asset(&self) -> A {
		self.asset.clone()
	}
}

/// Converts a `fungible` `imbalance` instance to an instance of a `fungibles` imbalance type using
/// a specified `asset`.
///
/// This function facilitates imbalance conversions within the implementations of
/// [`frame_support::traits::fungibles::UnionOf`], [`frame_support::traits::fungible::UnionOf`], and
/// [`frame_support::traits::fungible::ItemOf`] adapters. It is intended only for internal use
/// within the current crate.
pub(crate) fn from_fungible<
	A: AssetId,
	B: Balance,
	OnDropIn: fungible::HandleImbalanceDrop<B>,
	OppositeIn: fungible::HandleImbalanceDrop<B>,
	OnDropOut: HandleImbalanceDrop<A, B>,
	OppositeOut: HandleImbalanceDrop<A, B>,
>(
	imbalance: fungible::Imbalance<B, OnDropIn, OppositeIn>,
	asset: A,
) -> Imbalance<A, B, OnDropOut, OppositeOut> {
	let new = Imbalance::new(asset, imbalance.peek());
	fungible::Imbalance::forget(imbalance);
	new
}

/// Converts a `fungibles` `imbalance` instance of one type to another using a specified `asset`.
///
/// This function facilitates imbalance conversions within the implementations of
/// [`frame_support::traits::fungibles::UnionOf`], [`frame_support::traits::fungible::UnionOf`], and
/// [`frame_support::traits::fungible::ItemOf`] adapters. It is intended only for internal use
/// within the current crate.
pub(crate) fn from_fungibles<
	A: AssetId,
	B: Balance,
	OnDropIn: HandleImbalanceDrop<A, B>,
	OppositeIn: HandleImbalanceDrop<A, B>,
	AssetOut: AssetId,
	OnDropOut: HandleImbalanceDrop<AssetOut, B>,
	OppositeOut: HandleImbalanceDrop<AssetOut, B>,
>(
	imbalance: Imbalance<A, B, OnDropIn, OppositeIn>,
	asset: AssetOut,
) -> Imbalance<AssetOut, B, OnDropOut, OppositeOut> {
	let new = Imbalance::new(asset, imbalance.peek());
	Imbalance::forget(imbalance);
	new
}

/// Imbalance implying that the total_issuance value is less than the sum of all account balances.
pub type Debt<AccountId, B> = Imbalance<
	<B as Inspect<AccountId>>::AssetId,
	<B as Inspect<AccountId>>::Balance,
	// This will generally be implemented by increasing the total_issuance value.
	<B as Balanced<AccountId>>::OnDropDebt,
	<B as Balanced<AccountId>>::OnDropCredit,
>;

/// Imbalance implying that the total_issuance value is greater than the sum of all account
/// balances.
pub type Credit<AccountId, B> = Imbalance<
	<B as Inspect<AccountId>>::AssetId,
	<B as Inspect<AccountId>>::Balance,
	// This will generally be implemented by decreasing the total_issuance value.
	<B as Balanced<AccountId>>::OnDropCredit,
	<B as Balanced<AccountId>>::OnDropDebt,
>;<|MERGE_RESOLUTION|>--- conflicted
+++ resolved
@@ -118,7 +118,6 @@
 		(Imbalance::new(asset.clone(), first), Imbalance::new(asset, second))
 	}
 
-<<<<<<< HEAD
 	pub fn split_no_refund(self, amount: B) -> (Self, Self) {
 		let first = amount;
 		let second = B::zero();
@@ -127,8 +126,6 @@
 		(Imbalance::new(asset.clone(), first), Imbalance::new(asset, second))
 	}
 
-=======
->>>>>>> b53d5c52
 	/// Mutate `self` by extracting a new instance with at most `amount` value, reducing `self`
 	/// accordingly.
 	pub fn extract(&mut self, amount: B) -> Self {
