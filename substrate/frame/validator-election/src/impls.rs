--- conflicted
+++ resolved
@@ -87,28 +87,17 @@
 
 pub trait VotingInterface<T> {
 	/// Update the vote status for the given account.
-<<<<<<< HEAD
-	fn update_vote_status(who: VoteAccountId, weight: VoteWeight);
-=======
 	fn update_vote_status(who: VoteAccountId, weight: VoteWeight) -> bool;
->>>>>>> d89b59de
 }
 
 impl<T: Config> VotingInterface<T> for Pallet<T>
 where
 	T::AccountId: From<VoteAccountId>,
 {
-<<<<<<< HEAD
-	fn update_vote_status(who: VoteAccountId, weight: VoteWeight) {
-		// Return if vote candidate is in SeedTrustValidatorPool
-		if SeedTrustValidatorPool::<T>::get().contains(&who.clone().into()) {
-			return
-=======
 	fn update_vote_status(who: VoteAccountId, weight: VoteWeight) -> bool {
 		// Return if vote candidate is in SeedTrustValidatorPool
 		if SeedTrustValidatorPool::<T>::get().contains(&who.clone().into()) {
 			return false
->>>>>>> d89b59de
 		}
 		let vote_account_id: T::InfraVoteAccountId = who.into();
 		let vote_points: T::InfraVotePoints = weight.into();
@@ -328,7 +317,6 @@
 				!maybe_new_seed_trust_slots.is_none(),
 				Error::<T>::SeedTrustSlotsShouldBeProvided
 			);
-<<<<<<< HEAD
 		}
 		// 2. Set 'total_validator_slots'
 		TotalValidatorSlots::<T>::put(new_total_slots);
@@ -342,21 +330,6 @@
 			SeedTrustSlots::<T>::put(new_seed_trust_slots);
 			Self::deposit_event(Event::<T>::SeedTrustSlotsChanged { new: new_seed_trust_slots });
 		}
-=======
-		}
-		// 2. Set 'total_validator_slots'
-		TotalValidatorSlots::<T>::put(new_total_slots);
-		Self::deposit_event(Event::<T>::TotalValidatorSlotsChanged { new: new_total_slots });
-		// 3. Do something if `new_seed_trust_slots` is provided
-		if let Some(new_seed_trust_slots) = maybe_new_seed_trust_slots {
-			frame_support::ensure!(
-				new_total_slots >= new_seed_trust_slots,
-				Error::<T>::SeedTrustExceedMaxValidators
-			);
-			SeedTrustSlots::<T>::put(new_seed_trust_slots);
-			Self::deposit_event(Event::<T>::SeedTrustSlotsChanged { new: new_seed_trust_slots });
-		}
->>>>>>> d89b59de
 		Ok(())
 	}
 
