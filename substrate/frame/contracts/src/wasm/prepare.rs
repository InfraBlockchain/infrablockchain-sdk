--- conflicted
+++ resolved
@@ -79,14 +79,10 @@
 		}
 
 		let engine = Engine::new(&config);
-<<<<<<< HEAD
-		let module = Module::new(&engine, code).map_err(|_| "Can't load the module into wasmi!")?;
-=======
 		let module = Module::new(&engine, code).map_err(|err| {
 			log::debug!(target: LOG_TARGET, "Module creation failed: {:?}", err);
 			"Can't load the module into wasmi!"
 		})?;
->>>>>>> b53d5c52
 
 		// Return a `LoadedModule` instance with
 		// __valid__ module.
