--- conflicted
+++ resolved
@@ -15,16 +15,8 @@
 targets = ["x86_64-unknown-linux-gnu"]
 
 [dependencies]
-<<<<<<< HEAD
-codec = { package = "parity-scale-codec", version = "3.6.1", default-features = false, features = [
-	"derive",
-	"max-encoded-len",
-] }
-scale-info = { version = "2.5.0", default-features = false, features = ["derive"] }
-=======
 codec = { package = "parity-scale-codec", version = "3.6.1", default-features = false, features = ["derive", "max-encoded-len"] }
 scale-info = { version = "2.11.1", default-features = false, features = ["derive"] }
->>>>>>> b53d5c52
 frame-benchmarking = { path = "../benchmarking", default-features = false, optional = true }
 frame-support = { path = "../support", default-features = false }
 frame-system = { path = "../system", default-features = false }
