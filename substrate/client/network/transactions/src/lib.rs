--- conflicted
+++ resolved
@@ -290,23 +290,12 @@
 						warn!(target: "sub-libp2p", "Inconsistent state, no peers for pending transaction!");
 					}
 				},
-<<<<<<< HEAD
-				network_event = self.net_event_stream.next() => {
-					if let Some(network_event) = network_event {
-						self.handle_network_event(network_event).await;
-					} else {
-						// Networking has seemingly closed. Closing as well.
-						return
-					}
-				},
-=======
->>>>>>> b53d5c52
 				sync_event = self.sync_event_stream.next() => {
 					if let Some(sync_event) = sync_event {
 						self.handle_sync_event(sync_event);
 					} else {
 						// Syncing has seemingly closed. Closing as well.
-						return
+						return;
 					}
 				}
 				message = self.from_controller.select_next_some() => {
