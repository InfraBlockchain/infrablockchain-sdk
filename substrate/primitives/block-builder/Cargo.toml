[package]
name = "sp-block-builder"
version = "26.0.0"
authors.workspace = true
edition.workspace = true
license = "Apache-2.0"
homepage = "https://substrate.io"
repository.workspace = true
description = "The block builder runtime api."
readme = "README.md"

[lints]
workspace = true

[package.metadata.docs.rs]
targets = ["x86_64-unknown-linux-gnu"]

[dependencies]
sp-api = { path = "../api", default-features = false }
sp-inherents = { path = "../inherents", default-features = false }
sp-runtime = { path = "../runtime", default-features = false }
<<<<<<< HEAD
sp-std = { path = "../std", default-features = false }

[features]
default = ["std"]
std = ["sp-api/std", "sp-inherents/std", "sp-runtime/std", "sp-std/std"]
=======

[features]
default = ["std"]
std = ["sp-api/std", "sp-inherents/std", "sp-runtime/std"]
>>>>>>> b53d5c52
<|MERGE_RESOLUTION|>--- conflicted
+++ resolved
@@ -19,15 +19,7 @@
 sp-api = { path = "../api", default-features = false }
 sp-inherents = { path = "../inherents", default-features = false }
 sp-runtime = { path = "../runtime", default-features = false }
-<<<<<<< HEAD
-sp-std = { path = "../std", default-features = false }
 
 [features]
 default = ["std"]
-std = ["sp-api/std", "sp-inherents/std", "sp-runtime/std", "sp-std/std"]
-=======
-
-[features]
-default = ["std"]
-std = ["sp-api/std", "sp-inherents/std", "sp-runtime/std"]
->>>>>>> b53d5c52
+std = ["sp-api/std", "sp-inherents/std", "sp-runtime/std"]