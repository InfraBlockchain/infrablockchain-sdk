[package]
name = "node-testing"
version = "3.0.0-dev"
authors.workspace = true
description = "Test utilities for Substrate node."
edition.workspace = true
license = "GPL-3.0-or-later WITH Classpath-exception-2.0"
homepage = "https://substrate.io"
repository.workspace = true
publish = false

[lints]
workspace = true

[package.metadata.docs.rs]
targets = ["x86_64-unknown-linux-gnu"]

[dependencies]
codec = { package = "parity-scale-codec", version = "3.6.1" }
fs_extra = "1"
futures = "0.3.30"
log = { workspace = true, default-features = true }
tempfile = "3.1.0"
frame-metadata-hash-extension = { path = "../../../frame/metadata-hash-extension" }
frame-system = { path = "../../../frame/system" }
<<<<<<< HEAD
node-executor = { path = "../executor" }
substrate-node-primitives = { path = "../primitives" }
=======
node-cli = { package = "staging-node-cli", path = "../cli" }
node-primitives = { path = "../primitives" }
>>>>>>> b53d5c52
kitchensink-runtime = { path = "../runtime" }
pallet-asset-conversion = { path = "../../../frame/asset-conversion" }
pallet-assets = { path = "../../../frame/assets" }
pallet-asset-conversion-tx-payment = { path = "../../../frame/transaction-payment/asset-conversion-tx-payment" }
pallet-asset-tx-payment = { path = "../../../frame/transaction-payment/asset-tx-payment" }
pallet-skip-feeless-payment = { path = "../../../frame/transaction-payment/skip-feeless-payment" }
sc-block-builder = { path = "../../../client/block-builder" }
sc-client-api = { path = "../../../client/api" }
sc-client-db = { path = "../../../client/db", features = ["rocksdb"] }
sc-consensus = { path = "../../../client/consensus/common" }
sc-executor = { path = "../../../client/executor" }
sc-service = { path = "../../../client/service", features = ["rocksdb", "test-helpers"] }
sp-api = { path = "../../../primitives/api" }
sp-block-builder = { path = "../../../primitives/block-builder" }
sp-blockchain = { path = "../../../primitives/blockchain" }
sp-consensus = { path = "../../../primitives/consensus/common" }
sp-core = { path = "../../../primitives/core" }
sp-crypto-hashing = { path = "../../../primitives/crypto/hashing" }
sp-inherents = { path = "../../../primitives/inherents" }
sp-io = { path = "../../../primitives/io" }
sp-keyring = { path = "../../../primitives/keyring" }
sp-runtime = { path = "../../../primitives/runtime" }
sp-timestamp = { path = "../../../primitives/timestamp", default-features = false }
substrate-test-client = { path = "../../../test-utils/client" }<|MERGE_RESOLUTION|>--- conflicted
+++ resolved
@@ -21,15 +21,9 @@
 futures = "0.3.30"
 log = { workspace = true, default-features = true }
 tempfile = "3.1.0"
-frame-metadata-hash-extension = { path = "../../../frame/metadata-hash-extension" }
 frame-system = { path = "../../../frame/system" }
-<<<<<<< HEAD
-node-executor = { path = "../executor" }
-substrate-node-primitives = { path = "../primitives" }
-=======
 node-cli = { package = "staging-node-cli", path = "../cli" }
 node-primitives = { path = "../primitives" }
->>>>>>> b53d5c52
 kitchensink-runtime = { path = "../runtime" }
 pallet-asset-conversion = { path = "../../../frame/asset-conversion" }
 pallet-assets = { path = "../../../frame/assets" }
