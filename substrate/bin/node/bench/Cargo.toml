--- conflicted
+++ resolved
@@ -16,15 +16,9 @@
 
 [dependencies]
 array-bytes = "6.1"
-<<<<<<< HEAD
-clap = { version = "4.4.6", features = ["derive"] }
-log = "0.4.17"
-substrate-node-primitives = { path = "../primitives" }
-=======
 clap = { version = "4.5.3", features = ["derive"] }
 log = { workspace = true, default-features = true }
 node-primitives = { path = "../primitives" }
->>>>>>> b53d5c52
 node-testing = { path = "../testing" }
 kitchensink-runtime = { path = "../runtime" }
 sc-client-api = { path = "../../../client/api" }
