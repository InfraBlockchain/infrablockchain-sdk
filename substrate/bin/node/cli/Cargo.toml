[package]
name = "staging-node-cli"
version = "3.0.0-dev"
authors.workspace = true
description = "Generic Substrate node implementation in Rust."
build = "build.rs"
edition.workspace = true
license = "GPL-3.0-or-later WITH Classpath-exception-2.0"
default-run = "substrate-node"
homepage = "https://substrate.io"
repository.workspace = true
publish = false

[lints]
workspace = true

[package.metadata.wasm-pack.profile.release]
# `wasm-opt` has some problems on linux, see
# https://github.com/rustwasm/wasm-pack/issues/781 etc.
wasm-opt = false

[package.metadata.docs.rs]
targets = ["x86_64-unknown-linux-gnu"]

[badges]
travis-ci = { repository = "paritytech/substrate" }
maintenance = { status = "actively-developed" }
is-it-maintained-issue-resolution = { repository = "paritytech/substrate" }
is-it-maintained-open-issues = { repository = "paritytech/substrate" }

# The same node binary as the `substrate` (defined in the workspace `Cargo.toml`) binary,
# but just exposed by this crate here.
[[bin]]
name = "substrate-node"
path = "bin/main.rs"
required-features = ["cli"]

[lib]
crate-type = ["cdylib", "rlib"]

[dependencies]
# third-party dependencies
array-bytes = "6.1"
clap = { version = "4.5.3", features = ["derive"], optional = true }
codec = { package = "parity-scale-codec", version = "3.6.1" }
serde = { features = ["derive"], workspace = true, default-features = true }
jsonrpsee = { version = "0.22", features = ["server"] }
futures = "0.3.30"
log = { workspace = true, default-features = true }
rand = "0.8"

# primitives
sp-authority-discovery = { path = "../../../primitives/authority-discovery" }
sp-consensus-babe = { path = "../../../primitives/consensus/babe" }
beefy-primitives = { package = "sp-consensus-beefy", path = "../../../primitives/consensus/beefy" }
grandpa-primitives = { package = "sp-consensus-grandpa", path = "../../../primitives/consensus/grandpa" }
sp-api = { path = "../../../primitives/api" }
sp-core = { path = "../../../primitives/core" }
sp-runtime = { path = "../../../primitives/runtime" }
sp-timestamp = { path = "../../../primitives/timestamp" }
sp-inherents = { path = "../../../primitives/inherents" }
sp-keyring = { path = "../../../primitives/keyring" }
sp-keystore = { path = "../../../primitives/keystore" }
sp-consensus = { path = "../../../primitives/consensus/common" }
sp-transaction-storage-proof = { path = "../../../primitives/transaction-storage-proof" }
sp-io = { path = "../../../primitives/io" }
sp-mixnet = { path = "../../../primitives/mixnet" }
sp-mmr-primitives = { path = "../../../primitives/merkle-mountain-range" }
sp-statement-store = { path = "../../../primitives/statement-store" }

# client dependencies
sc-client-api = { path = "../../../client/api" }
sc-chain-spec = { path = "../../../client/chain-spec" }
sc-consensus = { path = "../../../client/consensus/common" }
sc-transaction-pool = { path = "../../../client/transaction-pool" }
sc-transaction-pool-api = { path = "../../../client/transaction-pool/api" }
sc-statement-store = { path = "../../../client/statement-store" }
sc-network = { path = "../../../client/network" }
sc-network-common = { path = "../../../client/network/common" }
sc-network-sync = { path = "../../../client/network/sync" }
sc-network-statement = { path = "../../../client/network/statement" }
sc-consensus-slots = { path = "../../../client/consensus/slots" }
sc-consensus-babe = { path = "../../../client/consensus/babe" }
beefy = { package = "sc-consensus-beefy", path = "../../../client/consensus/beefy" }
grandpa = { package = "sc-consensus-grandpa", path = "../../../client/consensus/grandpa" }
mmr-gadget = { path = "../../../client/merkle-mountain-range" }
sc-rpc = { path = "../../../client/rpc" }
sc-basic-authorship = { path = "../../../client/basic-authorship" }
sc-service = { path = "../../../client/service", default-features = false }
sc-telemetry = { path = "../../../client/telemetry" }
sc-executor = { path = "../../../client/executor" }
sc-authority-discovery = { path = "../../../client/authority-discovery" }
sc-mixnet = { path = "../../../client/mixnet" }
sc-sync-state-rpc = { path = "../../../client/sync-state-rpc" }
sc-sysinfo = { path = "../../../client/sysinfo" }
sc-storage-monitor = { path = "../../../client/storage-monitor" }
sc-offchain = { path = "../../../client/offchain" }

# frame dependencies
frame-benchmarking = { path = "../../../frame/benchmarking" }
frame-metadata-hash-extension = { path = "../../../frame/metadata-hash-extension" }
frame-system = { path = "../../../frame/system" }
frame-system-rpc-runtime-api = { path = "../../../frame/system/rpc/runtime-api" }
pallet-assets = { path = "../../../frame/assets" }
pallet-asset-conversion-tx-payment = { path = "../../../frame/transaction-payment/asset-conversion-tx-payment" }
pallet-asset-tx-payment = { path = "../../../frame/transaction-payment/asset-tx-payment" }
pallet-im-online = { path = "../../../frame/im-online", default-features = false }
pallet-skip-feeless-payment = { path = "../../../frame/transaction-payment/skip-feeless-payment", default-features = false }

# node-specific dependencies
kitchensink-runtime = { path = "../runtime" }
node-rpc = { path = "../rpc" }
<<<<<<< HEAD
substrate-node-primitives = { path = "../primitives" }
node-executor = { path = "../executor" }
=======
node-primitives = { path = "../primitives" }
>>>>>>> b53d5c52

# CLI-specific dependencies
sc-cli = { path = "../../../client/cli", optional = true }
frame-benchmarking-cli = { path = "../../../utils/frame/benchmarking-cli", optional = true }
node-inspect = { package = "staging-node-inspect", path = "../inspect", optional = true }
try-runtime-cli = { path = "../../../utils/frame/try-runtime/cli", optional = true }
serde_json = { workspace = true, default-features = true }

[dev-dependencies]
sc-keystore = { path = "../../../client/keystore" }
sc-client-db = { path = "../../../client/db" }
sc-consensus = { path = "../../../client/consensus/common" }
sc-consensus-babe = { path = "../../../client/consensus/babe" }
sc-consensus-epochs = { path = "../../../client/consensus/epochs" }
sc-service-test = { path = "../../../client/service/test" }
sc-block-builder = { path = "../../../client/block-builder" }
sp-tracing = { path = "../../../primitives/tracing" }
sp-blockchain = { path = "../../../primitives/blockchain" }
sp-crypto-hashing = { path = "../../../primitives/crypto/hashing" }
futures = "0.3.30"
tempfile = "3.1.0"
assert_cmd = "2.0.2"
nix = { version = "0.26.1", features = ["signal"] }
regex = "1.6.0"
platforms = "3.0"
soketto = "0.7.1"
criterion = { version = "0.4.0", features = ["async_tokio"] }
tokio = { version = "1.22.0", features = ["macros", "parking_lot", "time"] }
tokio-util = { version = "0.7.4", features = ["compat"] }
wait-timeout = "0.2"
substrate-rpc-client = { path = "../../../utils/frame/rpc/client" }
pallet-timestamp = { path = "../../../frame/timestamp" }
substrate-cli-test-utils = { path = "../../../test-utils/cli" }

wat = "1.0"
frame-support = { path = "../../../frame/support" }
node-testing = { path = "../testing" }
pallet-balances = { path = "../../../frame/balances" }
pallet-contracts = { path = "../../../frame/contracts" }
pallet-glutton = { path = "../../../frame/glutton" }
pallet-sudo = { path = "../../../frame/sudo" }
pallet-treasury = { path = "../../../frame/treasury" }
pallet-transaction-payment = { path = "../../../frame/transaction-payment" }
sp-application-crypto = { path = "../../../primitives/application-crypto" }
pallet-root-testing = { path = "../../../frame/root-testing" }
sp-consensus-babe = { path = "../../../primitives/consensus/babe" }
sp-externalities = { path = "../../../primitives/externalities" }
sp-keyring = { path = "../../../primitives/keyring" }
sp-runtime = { path = "../../../primitives/runtime" }
serde_json = { workspace = true, default-features = true }
scale-info = { version = "2.11.1", features = ["derive", "serde"] }
sp-trie = { path = "../../../primitives/trie" }
sp-state-machine = { path = "../../../primitives/state-machine" }

[build-dependencies]
clap = { version = "4.5.3", optional = true }
clap_complete = { version = "4.0.2", optional = true }
node-inspect = { package = "staging-node-inspect", path = "../inspect", optional = true }
frame-benchmarking-cli = { path = "../../../utils/frame/benchmarking-cli", optional = true }
substrate-build-script-utils = { path = "../../../utils/build-script-utils", optional = true }
substrate-frame-cli = { path = "../../../utils/frame/frame-utilities-cli", optional = true }
try-runtime-cli = { path = "../../../utils/frame/try-runtime/cli", optional = true }
sc-cli = { path = "../../../client/cli", optional = true }
pallet-balances = { path = "../../../frame/balances" }
sc-storage-monitor = { path = "../../../client/storage-monitor" }

[features]
default = ["cli"]
cli = [
	"clap",
	"clap_complete",
	"frame-benchmarking-cli",
	"node-inspect",
	"sc-cli",
	"sc-service/rocksdb",
	"substrate-build-script-utils",
	"substrate-frame-cli",
	"try-runtime-cli",
]
runtime-benchmarks = [
	"frame-benchmarking-cli/runtime-benchmarks",
	"frame-benchmarking/runtime-benchmarks",
	"frame-support/runtime-benchmarks",
	"frame-system/runtime-benchmarks",
	"kitchensink-runtime/runtime-benchmarks",
	"node-inspect?/runtime-benchmarks",
	"pallet-asset-tx-payment/runtime-benchmarks",
	"pallet-assets/runtime-benchmarks",
	"pallet-balances/runtime-benchmarks",
	"pallet-contracts/runtime-benchmarks",
	"pallet-glutton/runtime-benchmarks",
	"pallet-im-online/runtime-benchmarks",
	"pallet-skip-feeless-payment/runtime-benchmarks",
	"pallet-sudo/runtime-benchmarks",
	"pallet-timestamp/runtime-benchmarks",
	"pallet-treasury/runtime-benchmarks",
	"sc-client-db/runtime-benchmarks",
	"sc-service/runtime-benchmarks",
	"sp-runtime/runtime-benchmarks",
]
# Enable features that allow the runtime to be tried and debugged. Name might be subject to change
# in the near future.
try-runtime = [
	"frame-support/try-runtime",
	"frame-system/try-runtime",
	"kitchensink-runtime/try-runtime",
	"pallet-asset-conversion-tx-payment/try-runtime",
	"pallet-asset-tx-payment/try-runtime",
	"pallet-assets/try-runtime",
	"pallet-balances/try-runtime",
	"pallet-contracts/try-runtime",
	"pallet-glutton/try-runtime",
	"pallet-im-online/try-runtime",
	"pallet-root-testing/try-runtime",
	"pallet-skip-feeless-payment/try-runtime",
	"pallet-sudo/try-runtime",
	"pallet-timestamp/try-runtime",
	"pallet-transaction-payment/try-runtime",
	"pallet-treasury/try-runtime",
	"sp-runtime/try-runtime",
	"substrate-cli-test-utils/try-runtime",
	"try-runtime-cli/try-runtime",
]

[[bench]]
name = "transaction_pool"
harness = false

[[bench]]
name = "block_production"
harness = false

[[bench]]
name = "executor"
harness = false<|MERGE_RESOLUTION|>--- conflicted
+++ resolved
@@ -98,7 +98,6 @@
 
 # frame dependencies
 frame-benchmarking = { path = "../../../frame/benchmarking" }
-frame-metadata-hash-extension = { path = "../../../frame/metadata-hash-extension" }
 frame-system = { path = "../../../frame/system" }
 frame-system-rpc-runtime-api = { path = "../../../frame/system/rpc/runtime-api" }
 pallet-assets = { path = "../../../frame/assets" }
@@ -110,12 +109,7 @@
 # node-specific dependencies
 kitchensink-runtime = { path = "../runtime" }
 node-rpc = { path = "../rpc" }
-<<<<<<< HEAD
-substrate-node-primitives = { path = "../primitives" }
-node-executor = { path = "../executor" }
-=======
 node-primitives = { path = "../primitives" }
->>>>>>> b53d5c52
 
 # CLI-specific dependencies
 sc-cli = { path = "../../../client/cli", optional = true }
