[package]
name = "kitchensink-runtime"
version = "3.0.0-dev"
authors.workspace = true
description = "Substrate node kitchensink runtime."
edition.workspace = true
build = "build.rs"
license = "Apache-2.0"
homepage = "https://substrate.io"
repository.workspace = true
publish = false

[lints]
workspace = true

[package.metadata.docs.rs]
targets = ["x86_64-unknown-linux-gnu"]

[dependencies]

# third-party dependencies
codec = { package = "parity-scale-codec", version = "3.6.1", default-features = false, features = [
	"derive",
	"max-encoded-len",
] }
scale-info = { version = "2.11.1", default-features = false, features = ["derive", "serde"] }
static_assertions = "1.1.0"
log = { workspace = true }
serde_json = { features = ["alloc", "arbitrary_precision"], workspace = true }

# pallet-asset-conversion: turn on "num-traits" feature
primitive-types = { version = "0.12.0", default-features = false, features = ["codec", "num-traits", "scale-info"] }

# primitives
<<<<<<< HEAD
sp-authority-discovery = { path = "../../../primitives/authority-discovery", default-features = false}
sp-consensus-babe = { path = "../../../primitives/consensus/babe", default-features = false}
sp-consensus-grandpa = { path = "../../../primitives/consensus/grandpa", default-features = false}
sp-block-builder = { path = "../../../primitives/block-builder", default-features = false}
sp-genesis-builder = { version = "0.1.0-dev", default-features = false, path = "../../../primitives/genesis-builder" }
sp-inherents = { path = "../../../primitives/inherents", default-features = false}
substrate-node-primitives = { path = "../primitives", default-features = false}
=======
sp-authority-discovery = { path = "../../../primitives/authority-discovery", default-features = false, features = ["serde"] }
sp-consensus-babe = { path = "../../../primitives/consensus/babe", default-features = false, features = ["serde"] }
sp-consensus-beefy = { path = "../../../primitives/consensus/beefy", default-features = false }
sp-consensus-grandpa = { path = "../../../primitives/consensus/grandpa", default-features = false, features = ["serde"] }
sp-block-builder = { path = "../../../primitives/block-builder", default-features = false }
sp-genesis-builder = { default-features = false, path = "../../../primitives/genesis-builder" }
sp-inherents = { path = "../../../primitives/inherents", default-features = false }
node-primitives = { path = "../primitives", default-features = false }
>>>>>>> b53d5c52
sp-mixnet = { path = "../../../primitives/mixnet", default-features = false }
sp-offchain = { path = "../../../primitives/offchain", default-features = false }
sp-core = { path = "../../../primitives/core", default-features = false, features = ["serde"] }
sp-std = { path = "../../../primitives/std", default-features = false }
sp-api = { path = "../../../primitives/api", default-features = false }
sp-runtime = { path = "../../../primitives/runtime", default-features = false, features = ["serde"] }
sp-staking = { path = "../../../primitives/staking", default-features = false, features = ["serde"] }
sp-storage = { path = "../../../primitives/storage", default-features = false }
sp-session = { path = "../../../primitives/session", default-features = false }
sp-transaction-pool = { path = "../../../primitives/transaction-pool", default-features = false }
sp-statement-store = { path = "../../../primitives/statement-store", default-features = false, features = ["serde"] }
sp-version = { path = "../../../primitives/version", default-features = false, features = ["serde"] }
sp-io = { path = "../../../primitives/io", default-features = false }

# frame dependencies
frame-executive = { path = "../../../frame/executive", default-features = false }
frame-benchmarking = { path = "../../../frame/benchmarking", default-features = false }
frame-benchmarking-pallet-pov = { path = "../../../frame/benchmarking/pov", default-features = false }
frame-metadata-hash-extension = { path = "../../../frame/metadata-hash-extension", default-features = false }
frame-support = { path = "../../../frame/support", default-features = false, features = ["experimental", "tuples-96"] }
frame-system = { path = "../../../frame/system", default-features = false }
frame-system-benchmarking = { path = "../../../frame/system/benchmarking", default-features = false, optional = true }
frame-election-provider-support = { path = "../../../frame/election-provider-support", default-features = false }
frame-system-rpc-runtime-api = { path = "../../../frame/system/rpc/runtime-api", default-features = false }
frame-try-runtime = { path = "../../../frame/try-runtime", default-features = false, optional = true }
pallet-alliance = { path = "../../../frame/alliance", default-features = false }
pallet-asset-conversion = { path = "../../../frame/asset-conversion", default-features = false }
pallet-asset-rate = { path = "../../../frame/asset-rate", default-features = false }
pallet-assets = { path = "../../../frame/assets", default-features = false }
pallet-authority-discovery = { path = "../../../frame/authority-discovery", default-features = false }
pallet-authorship = { path = "../../../frame/authorship", default-features = false }
pallet-babe = { path = "../../../frame/babe", default-features = false }
pallet-bags-list = { path = "../../../frame/bags-list", default-features = false }
pallet-balances = { path = "../../../frame/balances", default-features = false }
pallet-beefy = { path = "../../../frame/beefy", default-features = false }
pallet-beefy-mmr = { path = "../../../frame/beefy-mmr", default-features = false }
pallet-bounties = { path = "../../../frame/bounties", default-features = false }
pallet-broker = { path = "../../../frame/broker", default-features = false }
pallet-child-bounties = { path = "../../../frame/child-bounties", default-features = false }
pallet-collective = { path = "../../../frame/collective", default-features = false }
pallet-contracts = { path = "../../../frame/contracts", default-features = false }
pallet-conviction-voting = { path = "../../../frame/conviction-voting", default-features = false }
pallet-core-fellowship = { path = "../../../frame/core-fellowship", default-features = false }
pallet-democracy = { path = "../../../frame/democracy", default-features = false }
pallet-election-provider-multi-phase = { path = "../../../frame/election-provider-multi-phase", default-features = false }
pallet-election-provider-support-benchmarking = { path = "../../../frame/election-provider-support/benchmarking", default-features = false, optional = true }
pallet-elections-phragmen = { path = "../../../frame/elections-phragmen", default-features = false }
pallet-example-tasks = { path = "../../../frame/examples/tasks", default-features = false }
pallet-fast-unstake = { path = "../../../frame/fast-unstake", default-features = false }
pallet-migrations = { path = "../../../frame/migrations", default-features = false }
pallet-nis = { path = "../../../frame/nis", default-features = false }
pallet-grandpa = { path = "../../../frame/grandpa", default-features = false }
pallet-im-online = { path = "../../../frame/im-online", default-features = false }
pallet-indices = { path = "../../../frame/indices", default-features = false }
pallet-identity = { path = "../../../frame/identity", default-features = false }
pallet-lottery = { path = "../../../frame/lottery", default-features = false }
pallet-membership = { path = "../../../frame/membership", default-features = false }
pallet-message-queue = { path = "../../../frame/message-queue", default-features = false }
pallet-mixnet = { path = "../../../frame/mixnet", default-features = false }
pallet-mmr = { path = "../../../frame/merkle-mountain-range", default-features = false }
pallet-multisig = { path = "../../../frame/multisig", default-features = false }
pallet-nfts = { path = "../../../frame/nfts", default-features = false }
pallet-nfts-runtime-api = { path = "../../../frame/nfts/runtime-api", default-features = false }
pallet-nft-fractionalization = { path = "../../../frame/nft-fractionalization", default-features = false }
pallet-nomination-pools = { path = "../../../frame/nomination-pools", default-features = false }
pallet-nomination-pools-benchmarking = { path = "../../../frame/nomination-pools/benchmarking", default-features = false, optional = true }
pallet-nomination-pools-runtime-api = { path = "../../../frame/nomination-pools/runtime-api", default-features = false }
pallet-offences = { path = "../../../frame/offences", default-features = false }
pallet-offences-benchmarking = { path = "../../../frame/offences/benchmarking", default-features = false, optional = true }
pallet-glutton = { path = "../../../frame/glutton", default-features = false }
pallet-preimage = { path = "../../../frame/preimage", default-features = false }
pallet-proxy = { path = "../../../frame/proxy", default-features = false }
pallet-insecure-randomness-collective-flip = { path = "../../../frame/insecure-randomness-collective-flip", default-features = false }
pallet-ranked-collective = { path = "../../../frame/ranked-collective", default-features = false }
pallet-recovery = { path = "../../../frame/recovery", default-features = false }
pallet-referenda = { path = "../../../frame/referenda", default-features = false }
pallet-remark = { path = "../../../frame/remark", default-features = false }
pallet-root-testing = { path = "../../../frame/root-testing", default-features = false }
pallet-salary = { path = "../../../frame/salary", default-features = false }
pallet-session = { path = "../../../frame/session", default-features = false, features = ["historical"] }
pallet-session-benchmarking = { path = "../../../frame/session/benchmarking", default-features = false, optional = true }
pallet-staking = { path = "../../../frame/staking", default-features = false }
pallet-staking-reward-curve = { path = "../../../frame/staking/reward-curve", default-features = false }
pallet-staking-runtime-api = { path = "../../../frame/staking/runtime-api", default-features = false }
pallet-state-trie-migration = { path = "../../../frame/state-trie-migration", default-features = false }
pallet-statement = { path = "../../../frame/statement", default-features = false }
pallet-scheduler = { path = "../../../frame/scheduler", default-features = false }
pallet-society = { path = "../../../frame/society", default-features = false }
pallet-sudo = { path = "../../../frame/sudo", default-features = false }
pallet-timestamp = { path = "../../../frame/timestamp", default-features = false }
pallet-tips = { path = "../../../frame/tips", default-features = false }
pallet-treasury = { path = "../../../frame/treasury", default-features = false }
pallet-utility = { path = "../../../frame/utility", default-features = false }
pallet-transaction-payment = { path = "../../../frame/transaction-payment", default-features = false }
pallet-transaction-payment-rpc-runtime-api = { path = "../../../frame/transaction-payment/rpc/runtime-api", default-features = false }
pallet-asset-conversion-tx-payment = { path = "../../../frame/transaction-payment/asset-conversion-tx-payment", default-features = false }
pallet-asset-tx-payment = { path = "../../../frame/transaction-payment/asset-tx-payment", default-features = false }
pallet-skip-feeless-payment = { path = "../../../frame/transaction-payment/skip-feeless-payment", default-features = false }
pallet-transaction-storage = { path = "../../../frame/transaction-storage", default-features = false }
pallet-uniques = { path = "../../../frame/uniques", default-features = false }
pallet-vesting = { path = "../../../frame/vesting", default-features = false }
pallet-whitelist = { path = "../../../frame/whitelist", default-features = false }
pallet-tx-pause = { path = "../../../frame/tx-pause", default-features = false }
pallet-safe-mode = { path = "../../../frame/safe-mode", default-features = false }
pallet-parameters = { path = "../../../frame/parameters", default-features = false }

[build-dependencies]
substrate-wasm-builder = { path = "../../../utils/wasm-builder", optional = true }

[features]
default = ["std"]
with-tracing = ["frame-executive/with-tracing"]
std = [
	"codec/std",
	"frame-benchmarking-pallet-pov/std",
	"frame-benchmarking/std",
	"frame-election-provider-support/std",
	"frame-executive/std",
	"frame-metadata-hash-extension/std",
	"frame-support/std",
	"frame-system-benchmarking?/std",
	"frame-system-rpc-runtime-api/std",
	"frame-system/std",
	"frame-try-runtime?/std",
	"log/std",
	"substrate-node-primitives/std",
	"pallet-alliance/std",
	"pallet-asset-conversion-tx-payment/std",
	"pallet-asset-conversion/std",
	"pallet-asset-rate/std",
	"pallet-asset-tx-payment/std",
	"pallet-assets/std",
	"pallet-authority-discovery/std",
	"pallet-authorship/std",
	"pallet-babe/std",
	"pallet-bags-list/std",
	"pallet-balances/std",
	"pallet-beefy-mmr/std",
	"pallet-beefy/std",
	"pallet-bounties/std",
	"pallet-broker/std",
	"pallet-child-bounties/std",
	"pallet-collective/std",
	"pallet-contracts/std",
	"pallet-conviction-voting/std",
	"pallet-core-fellowship/std",
	"pallet-democracy/std",
	"pallet-election-provider-multi-phase/std",
	"pallet-election-provider-support-benchmarking?/std",
	"pallet-elections-phragmen/std",
	"pallet-example-tasks/std",
	"pallet-fast-unstake/std",
	"pallet-glutton/std",
	"pallet-grandpa/std",
	"pallet-identity/std",
	"pallet-im-online/std",
	"pallet-indices/std",
	"pallet-insecure-randomness-collective-flip/std",
	"pallet-lottery/std",
	"pallet-membership/std",
	"pallet-message-queue/std",
	"pallet-migrations/std",
	"pallet-mixnet/std",
	"pallet-mmr/std",
	"pallet-multisig/std",
	"pallet-nft-fractionalization/std",
	"pallet-nfts-runtime-api/std",
	"pallet-nfts/std",
	"pallet-nis/std",
	"pallet-nomination-pools-benchmarking?/std",
	"pallet-nomination-pools-runtime-api/std",
	"pallet-nomination-pools/std",
	"pallet-offences-benchmarking?/std",
	"pallet-offences/std",
	"pallet-parameters/std",
	"pallet-preimage/std",
	"pallet-proxy/std",
	"pallet-ranked-collective/std",
	"pallet-recovery/std",
	"pallet-referenda/std",
	"pallet-remark/std",
	"pallet-root-testing/std",
	"pallet-safe-mode/std",
	"pallet-salary/std",
	"pallet-scheduler/std",
	"pallet-session-benchmarking?/std",
	"pallet-session/std",
	"pallet-skip-feeless-payment/std",
	"pallet-society/std",
	"pallet-staking-runtime-api/std",
	"pallet-staking/std",
	"pallet-state-trie-migration/std",
	"pallet-statement/std",
	"pallet-sudo/std",
	"pallet-timestamp/std",
	"pallet-tips/std",
	"pallet-transaction-payment-rpc-runtime-api/std",
	"pallet-transaction-payment/std",
	"pallet-transaction-storage/std",
	"pallet-treasury/std",
	"pallet-tx-pause/std",
	"pallet-uniques/std",
	"pallet-utility/std",
	"pallet-vesting/std",
	"pallet-whitelist/std",
	"primitive-types/std",
	"scale-info/std",
	"serde_json/std",
	"sp-api/std",
	"sp-authority-discovery/std",
	"sp-block-builder/std",
	"sp-consensus-babe/std",
	"sp-consensus-beefy/std",
	"sp-consensus-grandpa/std",
	"sp-core/std",
	"sp-genesis-builder/std",
	"sp-inherents/std",
	"sp-io/std",
	"sp-mixnet/std",
	"sp-offchain/std",
	"sp-runtime/std",
	"sp-session/std",
	"sp-staking/std",
	"sp-statement-store/std",
	"sp-std/std",
	"sp-storage/std",
	"sp-transaction-pool/std",
	"sp-version/std",
	"substrate-wasm-builder",
]
runtime-benchmarks = [
	"frame-benchmarking-pallet-pov/runtime-benchmarks",
	"frame-benchmarking/runtime-benchmarks",
	"frame-election-provider-support/runtime-benchmarks",
	"frame-support/runtime-benchmarks",
	"frame-system-benchmarking/runtime-benchmarks",
	"frame-system/runtime-benchmarks",
	"pallet-alliance/runtime-benchmarks",
	"pallet-asset-conversion/runtime-benchmarks",
	"pallet-asset-rate/runtime-benchmarks",
	"pallet-asset-tx-payment/runtime-benchmarks",
	"pallet-assets/runtime-benchmarks",
	"pallet-babe/runtime-benchmarks",
	"pallet-bags-list/runtime-benchmarks",
	"pallet-balances/runtime-benchmarks",
	"pallet-bounties/runtime-benchmarks",
	"pallet-broker/runtime-benchmarks",
	"pallet-child-bounties/runtime-benchmarks",
	"pallet-collective/runtime-benchmarks",
	"pallet-contracts/runtime-benchmarks",
	"pallet-conviction-voting/runtime-benchmarks",
	"pallet-core-fellowship/runtime-benchmarks",
	"pallet-democracy/runtime-benchmarks",
	"pallet-election-provider-multi-phase/runtime-benchmarks",
	"pallet-election-provider-support-benchmarking/runtime-benchmarks",
	"pallet-elections-phragmen/runtime-benchmarks",
	"pallet-example-tasks/runtime-benchmarks",
	"pallet-fast-unstake/runtime-benchmarks",
	"pallet-glutton/runtime-benchmarks",
	"pallet-grandpa/runtime-benchmarks",
	"pallet-identity/runtime-benchmarks",
	"pallet-im-online/runtime-benchmarks",
	"pallet-indices/runtime-benchmarks",
	"pallet-lottery/runtime-benchmarks",
	"pallet-membership/runtime-benchmarks",
	"pallet-message-queue/runtime-benchmarks",
	"pallet-migrations/runtime-benchmarks",
	"pallet-mixnet/runtime-benchmarks",
	"pallet-mmr/runtime-benchmarks",
	"pallet-multisig/runtime-benchmarks",
	"pallet-nft-fractionalization/runtime-benchmarks",
	"pallet-nfts/runtime-benchmarks",
	"pallet-nis/runtime-benchmarks",
	"pallet-nomination-pools-benchmarking/runtime-benchmarks",
	"pallet-nomination-pools/runtime-benchmarks",
	"pallet-offences-benchmarking/runtime-benchmarks",
	"pallet-offences/runtime-benchmarks",
	"pallet-parameters/runtime-benchmarks",
	"pallet-preimage/runtime-benchmarks",
	"pallet-proxy/runtime-benchmarks",
	"pallet-ranked-collective/runtime-benchmarks",
	"pallet-recovery/runtime-benchmarks",
	"pallet-referenda/runtime-benchmarks",
	"pallet-remark/runtime-benchmarks",
	"pallet-safe-mode/runtime-benchmarks",
	"pallet-salary/runtime-benchmarks",
	"pallet-scheduler/runtime-benchmarks",
	"pallet-session-benchmarking/runtime-benchmarks",
	"pallet-skip-feeless-payment/runtime-benchmarks",
	"pallet-society/runtime-benchmarks",
	"pallet-staking/runtime-benchmarks",
	"pallet-state-trie-migration/runtime-benchmarks",
	"pallet-sudo/runtime-benchmarks",
	"pallet-timestamp/runtime-benchmarks",
	"pallet-tips/runtime-benchmarks",
	"pallet-transaction-storage/runtime-benchmarks",
	"pallet-treasury/runtime-benchmarks",
	"pallet-tx-pause/runtime-benchmarks",
	"pallet-uniques/runtime-benchmarks",
	"pallet-utility/runtime-benchmarks",
	"pallet-vesting/runtime-benchmarks",
	"pallet-whitelist/runtime-benchmarks",
	"sp-runtime/runtime-benchmarks",
	"sp-staking/runtime-benchmarks",
]
try-runtime = [
	"frame-benchmarking-pallet-pov/try-runtime",
	"frame-election-provider-support/try-runtime",
	"frame-executive/try-runtime",
	"frame-support/try-runtime",
	"frame-system/try-runtime",
	"frame-try-runtime/try-runtime",
	"pallet-alliance/try-runtime",
	"pallet-asset-conversion-tx-payment/try-runtime",
	"pallet-asset-conversion/try-runtime",
	"pallet-asset-rate/try-runtime",
	"pallet-asset-tx-payment/try-runtime",
	"pallet-assets/try-runtime",
	"pallet-authority-discovery/try-runtime",
	"pallet-authorship/try-runtime",
	"pallet-babe/try-runtime",
	"pallet-bags-list/try-runtime",
	"pallet-balances/try-runtime",
	"pallet-beefy-mmr/try-runtime",
	"pallet-beefy/try-runtime",
	"pallet-bounties/try-runtime",
	"pallet-broker/try-runtime",
	"pallet-child-bounties/try-runtime",
	"pallet-collective/try-runtime",
	"pallet-contracts/try-runtime",
	"pallet-conviction-voting/try-runtime",
	"pallet-core-fellowship/try-runtime",
	"pallet-democracy/try-runtime",
	"pallet-election-provider-multi-phase/try-runtime",
	"pallet-elections-phragmen/try-runtime",
	"pallet-example-tasks/try-runtime",
	"pallet-fast-unstake/try-runtime",
	"pallet-glutton/try-runtime",
	"pallet-grandpa/try-runtime",
	"pallet-identity/try-runtime",
	"pallet-im-online/try-runtime",
	"pallet-indices/try-runtime",
	"pallet-insecure-randomness-collective-flip/try-runtime",
	"pallet-lottery/try-runtime",
	"pallet-membership/try-runtime",
	"pallet-message-queue/try-runtime",
	"pallet-migrations/try-runtime",
	"pallet-mixnet/try-runtime",
	"pallet-mmr/try-runtime",
	"pallet-multisig/try-runtime",
	"pallet-nft-fractionalization/try-runtime",
	"pallet-nfts/try-runtime",
	"pallet-nis/try-runtime",
	"pallet-nomination-pools/try-runtime",
	"pallet-offences/try-runtime",
	"pallet-parameters/try-runtime",
	"pallet-preimage/try-runtime",
	"pallet-proxy/try-runtime",
	"pallet-ranked-collective/try-runtime",
	"pallet-recovery/try-runtime",
	"pallet-referenda/try-runtime",
	"pallet-remark/try-runtime",
	"pallet-root-testing/try-runtime",
	"pallet-safe-mode/try-runtime",
	"pallet-salary/try-runtime",
	"pallet-scheduler/try-runtime",
	"pallet-session/try-runtime",
	"pallet-skip-feeless-payment/try-runtime",
	"pallet-society/try-runtime",
	"pallet-staking/try-runtime",
	"pallet-state-trie-migration/try-runtime",
	"pallet-statement/try-runtime",
	"pallet-sudo/try-runtime",
	"pallet-timestamp/try-runtime",
	"pallet-tips/try-runtime",
	"pallet-transaction-payment/try-runtime",
	"pallet-transaction-storage/try-runtime",
	"pallet-treasury/try-runtime",
	"pallet-tx-pause/try-runtime",
	"pallet-uniques/try-runtime",
	"pallet-utility/try-runtime",
	"pallet-vesting/try-runtime",
	"pallet-whitelist/try-runtime",
	"sp-runtime/try-runtime",
]
experimental = [
	"frame-support/experimental",
	"frame-system/experimental",
	"pallet-example-tasks/experimental",
]

metadata-hash = ["substrate-wasm-builder/metadata-hash"]<|MERGE_RESOLUTION|>--- conflicted
+++ resolved
@@ -32,15 +32,6 @@
 primitive-types = { version = "0.12.0", default-features = false, features = ["codec", "num-traits", "scale-info"] }
 
 # primitives
-<<<<<<< HEAD
-sp-authority-discovery = { path = "../../../primitives/authority-discovery", default-features = false}
-sp-consensus-babe = { path = "../../../primitives/consensus/babe", default-features = false}
-sp-consensus-grandpa = { path = "../../../primitives/consensus/grandpa", default-features = false}
-sp-block-builder = { path = "../../../primitives/block-builder", default-features = false}
-sp-genesis-builder = { version = "0.1.0-dev", default-features = false, path = "../../../primitives/genesis-builder" }
-sp-inherents = { path = "../../../primitives/inherents", default-features = false}
-substrate-node-primitives = { path = "../primitives", default-features = false}
-=======
 sp-authority-discovery = { path = "../../../primitives/authority-discovery", default-features = false, features = ["serde"] }
 sp-consensus-babe = { path = "../../../primitives/consensus/babe", default-features = false, features = ["serde"] }
 sp-consensus-beefy = { path = "../../../primitives/consensus/beefy", default-features = false }
@@ -49,7 +40,6 @@
 sp-genesis-builder = { default-features = false, path = "../../../primitives/genesis-builder" }
 sp-inherents = { path = "../../../primitives/inherents", default-features = false }
 node-primitives = { path = "../primitives", default-features = false }
->>>>>>> b53d5c52
 sp-mixnet = { path = "../../../primitives/mixnet", default-features = false }
 sp-offchain = { path = "../../../primitives/offchain", default-features = false }
 sp-core = { path = "../../../primitives/core", default-features = false, features = ["serde"] }
@@ -68,7 +58,6 @@
 frame-executive = { path = "../../../frame/executive", default-features = false }
 frame-benchmarking = { path = "../../../frame/benchmarking", default-features = false }
 frame-benchmarking-pallet-pov = { path = "../../../frame/benchmarking/pov", default-features = false }
-frame-metadata-hash-extension = { path = "../../../frame/metadata-hash-extension", default-features = false }
 frame-support = { path = "../../../frame/support", default-features = false, features = ["experimental", "tuples-96"] }
 frame-system = { path = "../../../frame/system", default-features = false }
 frame-system-benchmarking = { path = "../../../frame/system/benchmarking", default-features = false, optional = true }
@@ -156,6 +145,10 @@
 pallet-safe-mode = { path = "../../../frame/safe-mode", default-features = false }
 pallet-parameters = { path = "../../../frame/parameters", default-features = false }
 
+did-core = { path = "../../../frame/did-core", default-features = false, features = [
+	"serde",
+]}
+
 [build-dependencies]
 substrate-wasm-builder = { path = "../../../utils/wasm-builder", optional = true }
 
@@ -168,14 +161,13 @@
 	"frame-benchmarking/std",
 	"frame-election-provider-support/std",
 	"frame-executive/std",
-	"frame-metadata-hash-extension/std",
 	"frame-support/std",
 	"frame-system-benchmarking?/std",
 	"frame-system-rpc-runtime-api/std",
 	"frame-system/std",
 	"frame-try-runtime?/std",
 	"log/std",
-	"substrate-node-primitives/std",
+	"node-primitives/std",
 	"pallet-alliance/std",
 	"pallet-asset-conversion-tx-payment/std",
 	"pallet-asset-conversion/std",
@@ -255,6 +247,7 @@
 	"pallet-utility/std",
 	"pallet-vesting/std",
 	"pallet-whitelist/std",
+	"did-core/std",
 	"primitive-types/std",
 	"scale-info/std",
 	"serde_json/std",
@@ -439,6 +432,4 @@
 	"frame-support/experimental",
 	"frame-system/experimental",
 	"pallet-example-tasks/experimental",
-]
-
-metadata-hash = ["substrate-wasm-builder/metadata-hash"]+]