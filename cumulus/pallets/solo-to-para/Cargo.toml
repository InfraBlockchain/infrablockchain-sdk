[package]
name = "cumulus-pallet-solo-to-para"
version = "0.7.0"
authors.workspace = true
edition.workspace = true
description = "Adds functionality to migrate from a Solo to a Parachain"
license = "Apache-2.0"

[lints]
workspace = true

[dependencies]
codec = { package = "parity-scale-codec", version = "3.0.0", default-features = false, features = ["derive"] }
scale-info = { version = "2.11.1", default-features = false, features = ["derive"] }

# Substrate
frame-support = { path = "../../../substrate/frame/support", default-features = false }
frame-system = { path = "../../../substrate/frame/system", default-features = false }
pallet-sudo = { path = "../../../substrate/frame/sudo", default-features = false }
sp-runtime = { path = "../../../substrate/primitives/runtime", default-features = false }
sp-std = { path = "../../../substrate/primitives/std", default-features = false }

# Polkadot
<<<<<<< HEAD
primitives = { path = "../../../infrablockchain/primitives", default-features = false}
=======
polkadot-primitives = { path = "../../../polkadot/primitives", default-features = false }
>>>>>>> b53d5c52

# Cumulus
cumulus-pallet-parachain-system = { path = "../parachain-system", default-features = false }

[features]
default = ["std"]
std = [
	"codec/std",
	"cumulus-pallet-parachain-system/std",
	"frame-support/std",
	"frame-system/std",
	"pallet-sudo/std",
	"primitives/std",
	"scale-info/std",
	"sp-runtime/std",
	"sp-std/std",
]
try-runtime = [
	"cumulus-pallet-parachain-system/try-runtime",
	"frame-support/try-runtime",
	"frame-system/try-runtime",
	"pallet-sudo/try-runtime",
	"sp-runtime/try-runtime",
]<|MERGE_RESOLUTION|>--- conflicted
+++ resolved
@@ -21,11 +21,7 @@
 sp-std = { path = "../../../substrate/primitives/std", default-features = false }
 
 # Polkadot
-<<<<<<< HEAD
-primitives = { path = "../../../infrablockchain/primitives", default-features = false}
-=======
 polkadot-primitives = { path = "../../../polkadot/primitives", default-features = false }
->>>>>>> b53d5c52
 
 # Cumulus
 cumulus-pallet-parachain-system = { path = "../parachain-system", default-features = false }
@@ -38,7 +34,7 @@
 	"frame-support/std",
 	"frame-system/std",
 	"pallet-sudo/std",
-	"primitives/std",
+	"polkadot-primitives/std",
 	"scale-info/std",
 	"sp-runtime/std",
 	"sp-std/std",
