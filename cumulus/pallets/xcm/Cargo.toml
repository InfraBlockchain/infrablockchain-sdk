[package]
name = "cumulus-pallet-xcm"
authors.workspace = true
edition.workspace = true
<<<<<<< HEAD
version = "0.1.0"
=======
name = "cumulus-pallet-xcm"
version = "0.7.0"
license = "Apache-2.0"
description = "Pallet for stuff specific to parachains' usage of XCM"

[lints]
workspace = true
>>>>>>> b53d5c52

[dependencies]
codec = { package = "parity-scale-codec", version = "3.0.0", default-features = false, features = ["derive"] }
scale-info = { version = "2.11.1", default-features = false, features = ["derive"] }

sp-std = { path = "../../../substrate/primitives/std", default-features = false }
sp-io = { path = "../../../substrate/primitives/io", default-features = false }
sp-runtime = { path = "../../../substrate/primitives/runtime", default-features = false }
frame-support = { path = "../../../substrate/frame/support", default-features = false }
frame-system = { path = "../../../substrate/frame/system", default-features = false }

<<<<<<< HEAD
xcm = { package = "staging-xcm", path = "../../../infrablockchain/xcm", default-features = false}
=======
xcm = { package = "staging-xcm", path = "../../../polkadot/xcm", default-features = false }
>>>>>>> b53d5c52

cumulus-primitives-core = { path = "../../primitives/core", default-features = false }

[features]
default = ["std"]
std = [
	"codec/std",
	"cumulus-primitives-core/std",
	"frame-support/std",
	"frame-system/std",
	"scale-info/std",
	"sp-io/std",
	"sp-runtime/std",
	"sp-std/std",
	"xcm/std",
]
try-runtime = [
	"frame-support/try-runtime",
	"frame-system/try-runtime",
	"sp-runtime/try-runtime",
]<|MERGE_RESOLUTION|>--- conflicted
+++ resolved
@@ -1,10 +1,6 @@
 [package]
-name = "cumulus-pallet-xcm"
 authors.workspace = true
 edition.workspace = true
-<<<<<<< HEAD
-version = "0.1.0"
-=======
 name = "cumulus-pallet-xcm"
 version = "0.7.0"
 license = "Apache-2.0"
@@ -12,7 +8,6 @@
 
 [lints]
 workspace = true
->>>>>>> b53d5c52
 
 [dependencies]
 codec = { package = "parity-scale-codec", version = "3.0.0", default-features = false, features = ["derive"] }
@@ -24,11 +19,7 @@
 frame-support = { path = "../../../substrate/frame/support", default-features = false }
 frame-system = { path = "../../../substrate/frame/system", default-features = false }
 
-<<<<<<< HEAD
-xcm = { package = "staging-xcm", path = "../../../infrablockchain/xcm", default-features = false}
-=======
 xcm = { package = "staging-xcm", path = "../../../polkadot/xcm", default-features = false }
->>>>>>> b53d5c52
 
 cumulus-primitives-core = { path = "../../primitives/core", default-features = false }
 
