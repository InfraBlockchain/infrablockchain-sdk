--- conflicted
+++ resolved
@@ -29,17 +29,10 @@
 
 use codec::{Decode, Encode};
 use cumulus_primitives_core::{
-<<<<<<< HEAD
-	relay_chain, AbridgedHostConfiguration, ChannelStatus, CollationInfo, DmpMessageHandler,
-	GetChannelInfo, InboundDownwardMessage, InboundHrmpMessage, MessageSendError, MultiLocation,
+	relay_chain, AbridgedHostConfiguration, ChannelInfo, ChannelStatus, CollationInfo,
+	GetChannelInfo, InboundDownwardMessage, InboundHrmpMessage, Location, MessageSendError,
 	OutboundHrmpMessage, ParaId, PersistedValidationData, UpdateRCConfig, UpwardMessage,
 	UpwardMessageSender, XcmpMessageHandler, XcmpMessageSource,
-=======
-	relay_chain, AbridgedHostConfiguration, ChannelInfo, ChannelStatus, CollationInfo,
-	GetChannelInfo, InboundDownwardMessage, InboundHrmpMessage, MessageSendError,
-	OutboundHrmpMessage, ParaId, PersistedValidationData, UpwardMessage, UpwardMessageSender,
-	XcmpMessageHandler, XcmpMessageSource,
->>>>>>> b53d5c52
 };
 use cumulus_primitives_parachain_inherent::{MessageQueueChain, ParachainInherentData};
 use frame_support::{
@@ -51,12 +44,8 @@
 	weights::Weight,
 };
 use frame_system::{ensure_none, ensure_root, pallet_prelude::HeaderFor};
-<<<<<<< HEAD
-use parachain_primitives::primitives::RelayChainBlockNumber;
-=======
 use polkadot_parachain_primitives::primitives::RelayChainBlockNumber;
 use polkadot_runtime_parachains::FeeTracker;
->>>>>>> b53d5c52
 use scale_info::TypeInfo;
 use sp_runtime::{
 	infra::*,
@@ -82,7 +71,6 @@
 
 pub mod consensus_hook;
 pub mod relay_state_snapshot;
-
 #[macro_use]
 pub mod validate_block;
 
@@ -201,7 +189,6 @@
 #[frame_support::pallet]
 pub mod pallet {
 	use super::*;
-	use cumulus_primitives_core::relay_chain::OpaquePoT;
 	use frame_support::pallet_prelude::*;
 	use frame_system::{pallet_prelude::*, WeightInfo as SystemWeightInfo};
 
@@ -245,13 +232,11 @@
 		/// Something that can check the associated relay parent block number.
 		type CheckAssociatedRelayNumber: CheckAssociatedRelayNumber;
 
-<<<<<<< HEAD
 		/// Type that updates configuration set by relay chain
-		type UpdateRCConfig: UpdateRCConfig<MultiLocation, SystemTokenWeight>;
-=======
+		type UpdateRCConfig: UpdateRCConfig<Location, SystemTokenWeight>;
+
 		/// Weight info for functions and calls.
 		type WeightInfo: WeightInfo;
->>>>>>> b53d5c52
 
 		/// An entry-point for higher-level logic to manage the backlog of unincluded parachain
 		/// blocks and authorship rights for those blocks.
@@ -266,7 +251,6 @@
 		///
 		/// This config type is only available when the `parameterized-consensus-hook` crate feature
 		/// is activated.
-		#[cfg(feature = "parameterized-consensus-hook")]
 		type ConsensusHook: ConsensusHook;
 	}
 
@@ -293,7 +277,7 @@
 						false,
 						"host configuration is promised to set until `on_finalize`; qed",
 					);
-					return
+					return;
 				},
 			};
 
@@ -308,7 +292,7 @@
 						"relevant messaging state is promised to be set until `on_finalize`; \
 							qed",
 					);
-					return
+					return;
 				},
 			};
 
@@ -329,7 +313,7 @@
 							"relevant messaging state is promised to be set until `on_finalize`; \
 								qed",
 						);
-						return (0, 0)
+						return (0, 0);
 					},
 				};
 
@@ -477,7 +461,7 @@
 			ProofOfTransaction::<T>::kill();
 			RequestedAsset::<T>::kill();
 
-			weight += T::DbWeight::get().writes(8);
+			weight += T::DbWeight::get().writes(6);
 
 			// Here, in `on_initialize` we must report the weight for both `on_initialize` and
 			// `on_finalize`.
@@ -576,10 +560,10 @@
 			.expect("Invalid relay chain state proof");
 
 			// Update the desired maximum capacity according to the consensus hook.
-			#[cfg(feature = "parameterized-consensus-hook")]
-			let (consensus_hook_weight, capacity) = T::ConsensusHook::on_state_proof(&relay_state_proof);
-			#[cfg(not(feature = "parameterized-consensus-hook"))]
-			let (consensus_hook_weight, capacity) = ExpectParentIncluded::on_state_proof(&relay_state_proof);
+			let (consensus_hook_weight, capacity) =
+				T::ConsensusHook::on_state_proof(&relay_state_proof);
+			// #[cfg(not(feature = "parameterized-consensus-hook"))]
+			// let (consensus_hook_weight, capacity) = ExpectParentIncluded::on_state_proof(&relay_state_proof);
 			total_weight += consensus_hook_weight;
 			total_weight += Self::maybe_drop_included_ancestors(&relay_state_proof, capacity);
 			// Deposit a log indicating the relay-parent storage root.
@@ -636,17 +620,11 @@
 					.expect("Invalid upgrade restriction signal"),
 			);
 			<UpgradeGoAhead<T>>::put(upgrade_go_ahead_signal);
+
 			let infra_system_config = relay_state_proof
 				.read_active_system_config()
 				.expect("Error on reading infra system config in relay chain state proof");
 			T::UpdateRCConfig::update_system_config(infra_system_config);
-
-			let update_weights = relay_state_proof
-				.read_updated_system_token_weight()
-				.expect("Error on reading updated system token weight");
-			if let Some(assets) = update_weights {
-				T::UpdateRCConfig::update_system_token_weight_for(assets);
-			}
 
 			let host_config = relay_state_proof
 				.read_abridged_host_configuration()
@@ -953,7 +931,7 @@
 
 	/// The vote weight of a specific account for a specific asset.
 	#[pallet::storage]
-	pub(super) type ProofOfTransaction<T: Config> = StorageValue<_, Vec<OpaquePoT>>;
+	pub(super) type ProofOfTransaction<T: Config> = StorageValue<_, Vec<relay_chain::OpaquePoT>>;
 
 	#[pallet::storage]
 	pub(super) type RequestedAsset<T: Config> =
@@ -1011,11 +989,11 @@
 						provides: vec![hash.as_ref().to_vec()],
 						longevity: TransactionLongevity::max_value(),
 						propagate: true,
-					})
+					});
 				}
 			}
 			if let Call::set_validation_data { .. } = call {
-				return Ok(Default::default())
+				return Ok(Default::default());
 			}
 			Err(InvalidTransaction::Call.into())
 		}
@@ -1080,7 +1058,7 @@
 		let channels = match RelevantMessagingState::<T>::get() {
 			None => {
 				log::warn!("calling `get_channel_status` with no RelevantMessagingState?!");
-				return ChannelStatus::Closed
+				return ChannelStatus::Closed;
 			},
 			Some(d) => d.egress_channels,
 		};
@@ -1097,7 +1075,7 @@
 		let meta = &channels[index].1;
 		if meta.msg_count + 1 > meta.max_capacity {
 			// The channel is at its capacity. Skip it for now.
-			return ChannelStatus::Full
+			return ChannelStatus::Full;
 		}
 		let max_size_now = meta.max_total_size - meta.total_size;
 		let max_size_ever = meta.max_message_size;
@@ -1545,7 +1523,7 @@
 	pub fn initialize_for_set_code_benchmark(max_code_size: u32) {
 		// insert dummy ValidationData
 		let vfp = PersistedValidationData {
-			parent_head: parachain_primitives::primitives::HeadData(Default::default()),
+			parent_head: polkadot_parachain_primitives::primitives::HeadData(Default::default()),
 			relay_parent_number: 1,
 			relay_parent_storage_root: Default::default(),
 			max_pov_size: 1_000,
@@ -1626,7 +1604,7 @@
 		// However, changing this setting is expected to be rare.
 		if let Some(cfg) = HostConfiguration::<T>::get() {
 			if message_len > cfg.max_upward_message_size as usize {
-				return Err(MessageSendError::TooBig)
+				return Err(MessageSendError::TooBig);
 			}
 			let threshold =
 				cfg.max_upward_queue_size.saturating_div(ump_constants::THRESHOLD_FACTOR);
