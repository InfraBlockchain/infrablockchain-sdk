--- conflicted
+++ resolved
@@ -66,11 +66,7 @@
 substrate-state-trie-migration-rpc = { path = "../../substrate/utils/frame/rpc/state-trie-migration-rpc" }
 
 # Infr Relay
-<<<<<<< HEAD
-polkadot-cli = { path = "../../infrablockchain/cli", features = [
-=======
 infrablockchain-cli = { path = "../../infrablockchain/cli", features = [
->>>>>>> d89b59de
 	"rococo-native",
 	"infra-relay-native",
 ] }
@@ -115,11 +111,7 @@
 	"sp-runtime/runtime-benchmarks",
 ]
 try-runtime = [
-<<<<<<< HEAD
-	"polkadot-cli/try-runtime",
-=======
 	"infrablockchain-cli/try-runtime",
->>>>>>> d89b59de
 	"infrablockchain-service/try-runtime",
 	"sp-runtime/try-runtime",
 ]