[package]
name = "cumulus-test-service"
version = "0.1.0"
authors.workspace = true
edition.workspace = true
publish = false

[[bin]]
name = "test-parachain"
path = "src/main.rs"

[dependencies]
async-trait = "0.1.73"
clap = { version = "4.4.6", features = ["derive"] }
codec = { package = "parity-scale-codec", version = "3.0.0" }
criterion = { version = "0.5.1", features = [ "async_tokio" ] }
jsonrpsee = { version = "0.16.2", features = ["server"] }
rand = "0.8.5"
serde = { version = "1.0.188", features = ["derive"] }
tokio = { version = "1.32.0", features = ["macros"] }
tracing = "0.1.37"
url = "2.4.0"
tempfile = "3.8.0"

# Substrate
frame-system = { path = "../../../substrate/frame/system" }
frame-system-rpc-runtime-api = { path = "../../../substrate/frame/system/rpc/runtime-api" }
pallet-transaction-payment = { path = "../../../substrate/frame/transaction-payment" }
sc-basic-authorship = { path = "../../../substrate/client/basic-authorship" }
sc-chain-spec = { path = "../../../substrate/client/chain-spec" }
sc-client-api = { path = "../../../substrate/client/api" }
sc-consensus = { path = "../../../substrate/client/consensus/common" }
sc-executor = { path = "../../../substrate/client/executor" }
sc-network = { path = "../../../substrate/client/network" }
sc-service = { path = "../../../substrate/client/service" }
sc-tracing = { path = "../../../substrate/client/tracing" }
sc-transaction-pool = { path = "../../../substrate/client/transaction-pool" }
sc-transaction-pool-api = { path = "../../../substrate/client/transaction-pool/api" }
sc-telemetry = { path = "../../../substrate/client/telemetry" }
sp-arithmetic = { path = "../../../substrate/primitives/arithmetic" }
sp-blockchain = { path = "../../../substrate/primitives/blockchain" }
sp-core = { path = "../../../substrate/primitives/core" }
sp-io = { path = "../../../substrate/primitives/io" }
sp-api = { path = "../../../substrate/primitives/api" }
sp-keyring = { path = "../../../substrate/primitives/keyring" }
sp-runtime = { path = "../../../substrate/primitives/runtime", default-features = false}
sp-state-machine = { path = "../../../substrate/primitives/state-machine" }
sp-tracing = { path = "../../../substrate/primitives/tracing" }
sp-timestamp = { path = "../../../substrate/primitives/timestamp" }
sp-consensus = { path = "../../../substrate/primitives/consensus/common" }
substrate-test-client = { path = "../../../substrate/test-utils/client" }
sc-cli = { path = "../../../substrate/client/cli" }
sc-block-builder = { path = "../../../substrate/client/block-builder" }
sc-executor-wasmtime = { path = "../../../substrate/client/executor/wasmtime" }
sc-executor-common = { path = "../../../substrate/client/executor/common" }

# Polkadot
primitives = { path = "../../../infrablockchain/primitives" }
infrablockchain-service = { path = "../../../infrablockchain/node/service" }
polkadot-test-service = { path = "../../../infrablockchain/node/test/service" }
<<<<<<< HEAD
polkadot-cli = { path = "../../../infrablockchain/cli" }
=======
infrablockchain-cli = { path = "../../../infrablockchain/cli" }
>>>>>>> d89b59de
node-subsystem = { path = "../../../infrablockchain/node/subsystem" }
infrablockchain-overseer = { path = "../../../infrablockchain/node/overseer" }

# Cumulus
cumulus-client-cli = { path = "../../client/cli" }
parachains-common = { path = "../../parachains/common" }
cumulus-client-consensus-common = { path = "../../client/consensus/common" }
cumulus-client-consensus-relay-chain = { path = "../../client/consensus/relay-chain" }
cumulus-client-service = { path = "../../client/service" }
cumulus-primitives-core = { path = "../../primitives/core" }
cumulus-primitives-parachain-inherent = { path = "../../primitives/parachain-inherent" }
cumulus-relay-chain-inprocess-interface = { path = "../../client/relay-chain-inprocess-interface" }
cumulus-relay-chain-interface = { path = "../../client/relay-chain-interface" }
cumulus-test-runtime = { path = "../runtime" }
cumulus-relay-chain-minimal-node = { path = "../../client/relay-chain-minimal-node" }
cumulus-client-pov-recovery = { path = "../../client/pov-recovery" }
cumulus-test-relay-sproof-builder = { path = "../relay-sproof-builder" }
cumulus-pallet-parachain-system = { path = "../../pallets/parachain-system", default-features = false, features = ["parameterized-consensus-hook",] }
pallet-timestamp = { path = "../../../substrate/frame/timestamp" }

[dev-dependencies]
futures = "0.3.28"
portpicker = "0.1.1"
pallet-im-online = { path = "../../../substrate/frame/im-online" }
sp-consensus-grandpa = { path = "../../../substrate/primitives/consensus/grandpa" }
sp-authority-discovery = { path = "../../../substrate/primitives/authority-discovery" }
cumulus-test-client = { path = "../client" }

# Polkadot dependencies
polkadot-test-service = { path = "../../../infrablockchain/node/test/service" }

# Substrate dependencies
sc-cli = { path = "../../../substrate/client/cli" }
substrate-test-utils = { path = "../../../substrate/test-utils" }

[features]
runtime-benchmarks = [
	"cumulus-pallet-parachain-system/runtime-benchmarks",
	"frame-system/runtime-benchmarks",
	"pallet-im-online/runtime-benchmarks",
	"pallet-timestamp/runtime-benchmarks",
	"parachains-common/runtime-benchmarks",
	"infrablockchain-cli/runtime-benchmarks",
	"primitives/runtime-benchmarks",
	"infrablockchain-service/runtime-benchmarks",
	"polkadot-test-service/runtime-benchmarks",
	"sc-service/runtime-benchmarks",
	"sp-runtime/runtime-benchmarks",
]

[[bench]]
name = "transaction_throughput"
harness = false

[[bench]]
name = "block_import"
harness = false

[[bench]]
name = "block_production"
harness = false

[[bench]]
name = "block_production_glutton"
harness = false

[[bench]]
name = "block_import_glutton"
harness = false

[[bench]]
name = "validate_block"
harness = false

[[bench]]
name = "validate_block_glutton"
harness = false<|MERGE_RESOLUTION|>--- conflicted
+++ resolved
@@ -13,7 +13,7 @@
 async-trait = "0.1.73"
 clap = { version = "4.4.6", features = ["derive"] }
 codec = { package = "parity-scale-codec", version = "3.0.0" }
-criterion = { version = "0.5.1", features = [ "async_tokio" ] }
+criterion = { version = "0.5.1", features = ["async_tokio"] }
 jsonrpsee = { version = "0.16.2", features = ["server"] }
 rand = "0.8.5"
 serde = { version = "1.0.188", features = ["derive"] }
@@ -43,7 +43,7 @@
 sp-io = { path = "../../../substrate/primitives/io" }
 sp-api = { path = "../../../substrate/primitives/api" }
 sp-keyring = { path = "../../../substrate/primitives/keyring" }
-sp-runtime = { path = "../../../substrate/primitives/runtime", default-features = false}
+sp-runtime = { path = "../../../substrate/primitives/runtime", default-features = false }
 sp-state-machine = { path = "../../../substrate/primitives/state-machine" }
 sp-tracing = { path = "../../../substrate/primitives/tracing" }
 sp-timestamp = { path = "../../../substrate/primitives/timestamp" }
@@ -58,11 +58,7 @@
 primitives = { path = "../../../infrablockchain/primitives" }
 infrablockchain-service = { path = "../../../infrablockchain/node/service" }
 polkadot-test-service = { path = "../../../infrablockchain/node/test/service" }
-<<<<<<< HEAD
-polkadot-cli = { path = "../../../infrablockchain/cli" }
-=======
 infrablockchain-cli = { path = "../../../infrablockchain/cli" }
->>>>>>> d89b59de
 node-subsystem = { path = "../../../infrablockchain/node/subsystem" }
 infrablockchain-overseer = { path = "../../../infrablockchain/node/overseer" }
 
@@ -80,7 +76,9 @@
 cumulus-relay-chain-minimal-node = { path = "../../client/relay-chain-minimal-node" }
 cumulus-client-pov-recovery = { path = "../../client/pov-recovery" }
 cumulus-test-relay-sproof-builder = { path = "../relay-sproof-builder" }
-cumulus-pallet-parachain-system = { path = "../../pallets/parachain-system", default-features = false, features = ["parameterized-consensus-hook",] }
+cumulus-pallet-parachain-system = { path = "../../pallets/parachain-system", default-features = false, features = [
+	"parameterized-consensus-hook",
+] }
 pallet-timestamp = { path = "../../../substrate/frame/timestamp" }
 
 [dev-dependencies]
