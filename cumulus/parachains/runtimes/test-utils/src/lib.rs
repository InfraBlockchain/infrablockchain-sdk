// Copyright (C) Parity Technologies (UK) Ltd.
// SPDX-License-Identifier: Apache-2.0

// Licensed under the Apache License, Version 2.0 (the "License");
// you may not use this file except in compliance with the License.
// You may obtain a copy of the License at
//
// 	http://www.apache.org/licenses/LICENSE-2.0
//
// Unless required by applicable law or agreed to in writing, software
// distributed under the License is distributed on an "AS IS" BASIS,
// WITHOUT WARRANTIES OR CONDITIONS OF ANY KIND, either express or implied.
// See the License for the specific language governing permissions and
// limitations under the License.

use sp_std::marker::PhantomData;

use codec::{Decode, DecodeLimit};
use cumulus_primitives_core::{
	relay_chain::Slot, AbridgedHrmpChannel, ParaId, PersistedValidationData,
};
use cumulus_primitives_parachain_inherent::ParachainInherentData;
use cumulus_test_relay_sproof_builder::RelayStateSproofBuilder;
use frame_support::{
	dispatch::{DispatchResult, RawOrigin},
	inherent::{InherentData, ProvideInherent},
	pallet_prelude::Get,
	traits::{OnFinalize, OnInitialize, OriginTrait, UnfilteredDispatchable},
	weights::Weight,
};
use frame_system::pallet_prelude::{BlockNumberFor, HeaderFor};
<<<<<<< HEAD
use parachain_primitives::primitives::{
=======
use polkadot_parachain_primitives::primitives::{
>>>>>>> b53d5c52
	HeadData, HrmpChannelId, RelayChainBlockNumber, XcmpMessageFormat,
};
use parachains_common::{constants::SLOT_DURATION, types::AccountId};
use sp_consensus_aura::{SlotDuration, AURA_ENGINE_ID};
use sp_core::{Encode, U256};
use sp_runtime::{traits::Header, BuildStorage, Digest, DigestItem, SaturatedConversion};
use xcm::{
	latest::{Asset, Location, XcmContext, XcmHash},
	prelude::*,
	VersionedXcm, MAX_XCM_DECODE_DEPTH,
};
use xcm_executor::{traits::TransactAsset, AssetsInHolding};

pub mod test_cases;

pub type BalanceOf<Runtime> = <Runtime as pallet_balances::Config>::Balance;
pub type AccountIdOf<Runtime> = <Runtime as frame_system::Config>::AccountId;
pub type RuntimeCallOf<Runtime> = <Runtime as frame_system::Config>::RuntimeCall;
pub type ValidatorIdOf<Runtime> = <Runtime as pallet_session::Config>::ValidatorId;
pub type SessionKeysOf<Runtime> = <Runtime as pallet_session::Config>::Keys;

pub struct CollatorSessionKey<
	Runtime: frame_system::Config + pallet_balances::Config + pallet_session::Config,
> {
	collator: AccountIdOf<Runtime>,
	validator: ValidatorIdOf<Runtime>,
	key: SessionKeysOf<Runtime>,
}

pub struct CollatorSessionKeys<
	Runtime: frame_system::Config + pallet_balances::Config + pallet_session::Config,
> {
	items: Vec<CollatorSessionKey<Runtime>>,
}

impl<Runtime: frame_system::Config + pallet_balances::Config + pallet_session::Config>
	CollatorSessionKey<Runtime>
{
	pub fn new(
		collator: AccountIdOf<Runtime>,
		validator: ValidatorIdOf<Runtime>,
		key: SessionKeysOf<Runtime>,
	) -> Self {
		Self { collator, validator, key }
	}
}

impl<Runtime: frame_system::Config + pallet_balances::Config + pallet_session::Config> Default
	for CollatorSessionKeys<Runtime>
{
	fn default() -> Self {
		Self { items: vec![] }
	}
}

impl<Runtime: frame_system::Config + pallet_balances::Config + pallet_session::Config>
	CollatorSessionKeys<Runtime>
{
	pub fn new(
		collator: AccountIdOf<Runtime>,
		validator: ValidatorIdOf<Runtime>,
		key: SessionKeysOf<Runtime>,
	) -> Self {
		Self { items: vec![CollatorSessionKey::new(collator, validator, key)] }
	}

	pub fn add(mut self, item: CollatorSessionKey<Runtime>) -> Self {
		self.items.push(item);
		self
	}

	pub fn collators(&self) -> Vec<AccountIdOf<Runtime>> {
		self.items.iter().map(|item| item.collator.clone()).collect::<Vec<_>>()
	}

	pub fn session_keys(
		&self,
	) -> Vec<(AccountIdOf<Runtime>, ValidatorIdOf<Runtime>, SessionKeysOf<Runtime>)> {
		self.items
			.iter()
			.map(|item| (item.collator.clone(), item.validator.clone(), item.key.clone()))
			.collect::<Vec<_>>()
	}
}

pub struct SlotDurations {
	pub relay: SlotDuration,
	pub para: SlotDuration,
}

/// A set of traits for a minimal parachain runtime, that may be used in conjunction with the
/// `ExtBuilder` and the `RuntimeHelper`.
pub trait BasicParachainRuntime:
	frame_system::Config
	+ pallet_balances::Config
	+ pallet_session::Config
	+ pallet_xcm::Config
	+ parachain_info::Config
	+ pallet_collator_selection::Config
	+ cumulus_pallet_parachain_system::Config
	+ pallet_timestamp::Config
{
}

impl<T> BasicParachainRuntime for T
where
	T: frame_system::Config
		+ pallet_balances::Config
		+ pallet_session::Config
		+ pallet_xcm::Config
		+ parachain_info::Config
		+ pallet_collator_selection::Config
		+ cumulus_pallet_parachain_system::Config
		+ pallet_timestamp::Config,
	ValidatorIdOf<T>: From<AccountIdOf<T>>,
{
}

/// Basic builder based on balances, collators and pallet_session.
pub struct ExtBuilder<Runtime: BasicParachainRuntime> {
	// endowed accounts with balances
	balances: Vec<(AccountIdOf<Runtime>, BalanceOf<Runtime>)>,
	// collators to test block prod
	collators: Vec<AccountIdOf<Runtime>>,
	// keys added to pallet session
	keys: Vec<(AccountIdOf<Runtime>, ValidatorIdOf<Runtime>, SessionKeysOf<Runtime>)>,
	// safe XCM version for pallet_xcm
	safe_xcm_version: Option<XcmVersion>,
	// para id
	para_id: Option<ParaId>,
	_runtime: PhantomData<Runtime>,
}

impl<Runtime: BasicParachainRuntime> Default for ExtBuilder<Runtime> {
	fn default() -> ExtBuilder<Runtime> {
		ExtBuilder {
			balances: vec![],
			collators: vec![],
			keys: vec![],
			safe_xcm_version: None,
			para_id: None,
			_runtime: PhantomData,
		}
	}
}

impl<Runtime: BasicParachainRuntime> ExtBuilder<Runtime> {
	pub fn with_balances(
		mut self,
		balances: Vec<(AccountIdOf<Runtime>, BalanceOf<Runtime>)>,
	) -> Self {
		self.balances = balances;
		self
	}
	pub fn with_collators(mut self, collators: Vec<AccountIdOf<Runtime>>) -> Self {
		self.collators = collators;
		self
	}

	pub fn with_session_keys(
		mut self,
		keys: Vec<(AccountIdOf<Runtime>, ValidatorIdOf<Runtime>, SessionKeysOf<Runtime>)>,
	) -> Self {
		self.keys = keys;
		self
	}

	pub fn with_tracing(self) -> Self {
		sp_tracing::try_init_simple();
		self
	}

	pub fn with_safe_xcm_version(mut self, safe_xcm_version: XcmVersion) -> Self {
		self.safe_xcm_version = Some(safe_xcm_version);
		self
	}

	pub fn with_para_id(mut self, para_id: ParaId) -> Self {
		self.para_id = Some(para_id);
		self
	}

	pub fn build(self) -> sp_io::TestExternalities {
		let mut t = frame_system::GenesisConfig::<Runtime>::default().build_storage().unwrap();

		pallet_xcm::GenesisConfig::<Runtime> {
			safe_xcm_version: self.safe_xcm_version,
			..Default::default()
		}
		.assimilate_storage(&mut t)
		.unwrap();

		if let Some(para_id) = self.para_id {
			parachain_info::GenesisConfig::<Runtime> {
				parachain_id: para_id,
				..Default::default()
			}
			.assimilate_storage(&mut t)
			.unwrap();
		}

		pallet_balances::GenesisConfig::<Runtime> { balances: self.balances }
			.assimilate_storage(&mut t)
			.unwrap();

		pallet_collator_selection::GenesisConfig::<Runtime> {
			invulnerables: self.collators.clone(),
			candidacy_bond: Default::default(),
			desired_candidates: Default::default(),
		}
		.assimilate_storage(&mut t)
		.unwrap();

		pallet_session::GenesisConfig::<Runtime> { keys: self.keys }
			.assimilate_storage(&mut t)
			.unwrap();

		let mut ext = sp_io::TestExternalities::new(t);

		ext.execute_with(|| {
			frame_system::Pallet::<Runtime>::set_block_number(1u32.into());
		});

		ext
	}
}

pub struct RuntimeHelper<Runtime, AllPalletsWithoutSystem>(
	PhantomData<(Runtime, AllPalletsWithoutSystem)>,
);
/// Utility function that advances the chain to the desired block number.
/// If an author is provided, that author information is injected to all the blocks in the meantime.
impl<
		Runtime: frame_system::Config + cumulus_pallet_parachain_system::Config + pallet_timestamp::Config,
		AllPalletsWithoutSystem,
	> RuntimeHelper<Runtime, AllPalletsWithoutSystem>
where
	AccountIdOf<Runtime>:
		Into<<<Runtime as frame_system::Config>::RuntimeOrigin as OriginTrait>::AccountId>,
	AllPalletsWithoutSystem:
		OnInitialize<BlockNumberFor<Runtime>> + OnFinalize<BlockNumberFor<Runtime>>,
{
	pub fn run_to_block(n: u32, author: AccountIdOf<Runtime>) -> HeaderFor<Runtime> {
		let mut last_header = None;
		loop {
			let block_number = frame_system::Pallet::<Runtime>::block_number();
			if block_number >= n.into() {
				break
			}
			// Set the new block number and author

			// Inherent is not created at every block, don't finalize parachain
			// system to avoid panicking.
			let header = frame_system::Pallet::<Runtime>::finalize();

			let pre_digest =
				Digest { logs: vec![DigestItem::PreRuntime(AURA_ENGINE_ID, author.encode())] };
			frame_system::Pallet::<Runtime>::reset_events();

			let next_block_number = block_number + 1u32.into();
			frame_system::Pallet::<Runtime>::initialize(
				&next_block_number,
				&header.hash(),
				&pre_digest,
			);
			AllPalletsWithoutSystem::on_initialize(next_block_number);
			last_header = Some(header);
		}
		last_header.expect("run_to_block empty block range")
	}

	pub fn run_to_block_with_finalize(n: u32) -> HeaderFor<Runtime> {
		let mut last_header = None;
		loop {
			let block_number = frame_system::Pallet::<Runtime>::block_number();
			if block_number >= n.into() {
				break
			}
			// Set the new block number and author
			let header = frame_system::Pallet::<Runtime>::finalize();

			let pre_digest = Digest {
				logs: vec![DigestItem::PreRuntime(AURA_ENGINE_ID, block_number.encode())],
			};
			frame_system::Pallet::<Runtime>::reset_events();

			let next_block_number = block_number + 1u32.into();
			frame_system::Pallet::<Runtime>::initialize(
				&next_block_number,
				&header.hash(),
				&pre_digest,
			);
			AllPalletsWithoutSystem::on_initialize(next_block_number);

			let parent_head = HeadData(header.encode());
			let sproof_builder = RelayStateSproofBuilder {
				para_id: <Runtime>::SelfParaId::get(),
				included_para_head: parent_head.clone().into(),
				..Default::default()
			};

			let (relay_parent_storage_root, relay_chain_state) =
				sproof_builder.into_state_root_and_proof();
			let inherent_data = ParachainInherentData {
				validation_data: PersistedValidationData {
					parent_head,
					relay_parent_number: (block_number.saturated_into::<u32>() * 2 + 1).into(),
					relay_parent_storage_root,
					max_pov_size: 100_000_000,
				},
				relay_chain_state,
				downward_messages: Default::default(),
				horizontal_messages: Default::default(),
			};

			let _ = cumulus_pallet_parachain_system::Pallet::<Runtime>::set_validation_data(
				Runtime::RuntimeOrigin::none(),
				inherent_data,
			);
			let _ = pallet_timestamp::Pallet::<Runtime>::set(
				Runtime::RuntimeOrigin::none(),
				300_u32.into(),
			);
			AllPalletsWithoutSystem::on_finalize(next_block_number);
			let header = frame_system::Pallet::<Runtime>::finalize();
			last_header = Some(header);
		}
		last_header.expect("run_to_block empty block range")
	}

	pub fn root_origin() -> <Runtime as frame_system::Config>::RuntimeOrigin {
		<Runtime as frame_system::Config>::RuntimeOrigin::root()
	}

	pub fn block_number() -> U256 {
		frame_system::Pallet::<Runtime>::block_number().into()
	}

	pub fn origin_of(
		account_id: AccountIdOf<Runtime>,
	) -> <Runtime as frame_system::Config>::RuntimeOrigin {
		<Runtime as frame_system::Config>::RuntimeOrigin::signed(account_id.into())
	}
}

impl<XcmConfig: xcm_executor::Config, AllPalletsWithoutSystem>
	RuntimeHelper<XcmConfig, AllPalletsWithoutSystem>
{
	pub fn do_transfer(
		from: Location,
		to: Location,
		(asset, amount): (Location, u128),
	) -> Result<AssetsInHolding, XcmError> {
		<XcmConfig::AssetTransactor as TransactAsset>::transfer_asset(
			&Asset { id: AssetId(asset), fun: Fungible(amount) },
			&from,
			&to,
			// We aren't able to track the XCM that initiated the fee deposit, so we create a
			// fake message hash here
			&XcmContext::with_message_id([0; 32]),
		)
	}
}

impl<
		Runtime: pallet_xcm::Config + cumulus_pallet_parachain_system::Config,
		AllPalletsWithoutSystem,
	> RuntimeHelper<Runtime, AllPalletsWithoutSystem>
{
	pub fn do_teleport_assets<HrmpChannelOpener>(
		origin: <Runtime as frame_system::Config>::RuntimeOrigin,
		dest: Location,
		beneficiary: Location,
		(asset, amount): (Location, u128),
		open_hrmp_channel: Option<(u32, u32)>,
		included_head: HeaderFor<Runtime>,
		slot_digest: &[u8],
		slot_durations: &SlotDurations,
	) -> DispatchResult
	where
		HrmpChannelOpener: frame_support::inherent::ProvideInherent<
			Call = cumulus_pallet_parachain_system::Call<Runtime>,
		>,
	{
		// open hrmp (if needed)
		if let Some((source_para_id, target_para_id)) = open_hrmp_channel {
			mock_open_hrmp_channel::<Runtime, HrmpChannelOpener>(
				source_para_id.into(),
				target_para_id.into(),
				included_head,
				slot_digest,
				slot_durations,
			);
		}

		// do teleport
		<pallet_xcm::Pallet<Runtime>>::limited_teleport_assets(
			origin,
			Box::new(dest.into()),
			Box::new(beneficiary.into()),
			Box::new((AssetId(asset), amount).into()),
			0,
			Unlimited,
		)
	}
}

impl<
		Runtime: cumulus_pallet_parachain_system::Config + pallet_xcm::Config,
		AllPalletsWithoutSystem,
	> RuntimeHelper<Runtime, AllPalletsWithoutSystem>
{
	pub fn execute_as_governance(call: Vec<u8>, require_weight_at_most: Weight) -> Outcome {
		// prepare xcm as governance will do
		let xcm = Xcm(vec![
			UnpaidExecution { weight_limit: Unlimited, check_origin: None },
			Transact {
				origin_kind: OriginKind::Superuser,
				require_weight_at_most,
				call: call.into(),
			},
		]);

		// execute xcm as parent origin
		let mut hash = xcm.using_encoded(sp_io::hashing::blake2_256);
		<<Runtime as pallet_xcm::Config>::XcmExecutor>::prepare_and_execute(
			Location::parent(),
			xcm,
			&mut hash,
			Self::xcm_max_weight(XcmReceivedFrom::Parent),
			Weight::zero(),
		)
	}
}

pub enum XcmReceivedFrom {
	Parent,
	Sibling,
}

impl<ParachainSystem: cumulus_pallet_parachain_system::Config, AllPalletsWithoutSystem>
	RuntimeHelper<ParachainSystem, AllPalletsWithoutSystem>
{
	pub fn xcm_max_weight(from: XcmReceivedFrom) -> Weight {
		match from {
			XcmReceivedFrom::Parent => ParachainSystem::ReservedDmpWeight::get(),
			XcmReceivedFrom::Sibling => ParachainSystem::ReservedXcmpWeight::get(),
		}
	}
}

impl<Runtime: frame_system::Config + pallet_xcm::Config, AllPalletsWithoutSystem>
	RuntimeHelper<Runtime, AllPalletsWithoutSystem>
{
	pub fn assert_pallet_xcm_event_outcome(
		unwrap_pallet_xcm_event: &Box<dyn Fn(Vec<u8>) -> Option<pallet_xcm::Event<Runtime>>>,
		assert_outcome: fn(Outcome),
	) {
		assert_outcome(Self::get_pallet_xcm_event_outcome(unwrap_pallet_xcm_event));
	}

	pub fn get_pallet_xcm_event_outcome(
		unwrap_pallet_xcm_event: &Box<dyn Fn(Vec<u8>) -> Option<pallet_xcm::Event<Runtime>>>,
	) -> Outcome {
		<frame_system::Pallet<Runtime>>::events()
			.into_iter()
			.filter_map(|e| unwrap_pallet_xcm_event(e.event.encode()))
			.find_map(|e| match e {
				pallet_xcm::Event::Attempted { outcome } => Some(outcome),
				_ => None,
			})
			.expect("No `pallet_xcm::Event::Attempted(outcome)` event found!")
	}
}

impl<
		Runtime: frame_system::Config + cumulus_pallet_xcmp_queue::Config,
		AllPalletsWithoutSystem,
	> RuntimeHelper<Runtime, AllPalletsWithoutSystem>
{
	pub fn xcmp_queue_message_sent(
		unwrap_xcmp_queue_event: Box<
			dyn Fn(Vec<u8>) -> Option<cumulus_pallet_xcmp_queue::Event<Runtime>>,
		>,
	) -> Option<XcmHash> {
		<frame_system::Pallet<Runtime>>::events()
			.into_iter()
			.filter_map(|e| unwrap_xcmp_queue_event(e.event.encode()))
			.find_map(|e| match e {
				cumulus_pallet_xcmp_queue::Event::XcmpMessageSent { message_hash } =>
					Some(message_hash),
				_ => None,
			})
	}
}

pub fn assert_metadata<Fungibles, AccountId>(
	asset_id: impl Into<Fungibles::AssetId> + Clone,
	expected_name: &str,
	expected_symbol: &str,
	expected_decimals: u8,
) where
	Fungibles: frame_support::traits::fungibles::metadata::Inspect<AccountId>
		+ frame_support::traits::fungibles::Inspect<AccountId>,
{
	assert_eq!(Fungibles::name(asset_id.clone().into()), Vec::from(expected_name),);
	assert_eq!(Fungibles::symbol(asset_id.clone().into()), Vec::from(expected_symbol),);
	assert_eq!(Fungibles::decimals(asset_id.into()), expected_decimals);
}

pub fn assert_total<Fungibles, AccountId>(
	asset_id: impl Into<Fungibles::AssetId> + Clone,
	expected_total_issuance: impl Into<Fungibles::Balance>,
	expected_active_issuance: impl Into<Fungibles::Balance>,
) where
	Fungibles: frame_support::traits::fungibles::metadata::Inspect<AccountId>
		+ frame_support::traits::fungibles::Inspect<AccountId>,
{
	assert_eq!(Fungibles::total_issuance(asset_id.clone().into()), expected_total_issuance.into());
	assert_eq!(Fungibles::active_issuance(asset_id.into()), expected_active_issuance.into());
}

/// Helper function which emulates opening HRMP channel which is needed for `XcmpQueue` to pass.
///
/// Calls parachain-system's `create_inherent` in case the channel hasn't been opened before, and
/// thus requires additional parameters for validating it: latest included parachain head and
/// parachain AuRa-slot.
///
/// AuRa consensus hook expects pallets to be initialized, before calling this function make sure to
/// `run_to_block` at least once.
pub fn mock_open_hrmp_channel<
	C: cumulus_pallet_parachain_system::Config,
	T: ProvideInherent<Call = cumulus_pallet_parachain_system::Call<C>>,
>(
	sender: ParaId,
	recipient: ParaId,
	included_head: HeaderFor<C>,
	mut slot_digest: &[u8],
	slot_durations: &SlotDurations,
) {
	let slot = Slot::decode(&mut slot_digest).expect("failed to decode digest");
	// Convert para slot to relay chain.
	let timestamp = slot.saturating_mul(slot_durations.para.as_millis());
	let relay_slot = Slot::from_timestamp(timestamp.into(), slot_durations.relay);

	let n = 1_u32;
	let mut sproof_builder = RelayStateSproofBuilder {
		para_id: sender,
		included_para_head: Some(HeadData(included_head.encode())),
		hrmp_egress_channel_index: Some(vec![recipient]),
		current_slot: relay_slot,
		..Default::default()
	};
	sproof_builder.hrmp_channels.insert(
		HrmpChannelId { sender, recipient },
		AbridgedHrmpChannel {
			max_capacity: 10,
			max_total_size: 10_000_000_u32,
			max_message_size: 10_000_000_u32,
			msg_count: 0,
			total_size: 0_u32,
			mqc_head: None,
		},
	);

	let (relay_parent_storage_root, relay_chain_state) = sproof_builder.into_state_root_and_proof();
	let vfp = PersistedValidationData {
		relay_parent_number: n as RelayChainBlockNumber,
		relay_parent_storage_root,
		..Default::default()
	};
	// It is insufficient to push the validation function params
	// to storage; they must also be included in the inherent data.
	let inherent_data = {
		let mut inherent_data = InherentData::default();
		let system_inherent_data = ParachainInherentData {
			validation_data: vfp,
			relay_chain_state,
			downward_messages: Default::default(),
			horizontal_messages: Default::default(),
		};
		inherent_data
			.put_data(
				cumulus_primitives_parachain_inherent::INHERENT_IDENTIFIER,
				&system_inherent_data,
			)
			.expect("failed to put VFP inherent");
		inherent_data
	};

	// execute the block
	T::create_inherent(&inherent_data)
		.expect("got an inherent")
		.dispatch_bypass_filter(RawOrigin::None.into())
		.expect("dispatch succeeded");
}

impl<HrmpChannelSource: cumulus_primitives_core::XcmpMessageSource, AllPalletsWithoutSystem>
	RuntimeHelper<HrmpChannelSource, AllPalletsWithoutSystem>
{
	pub fn take_xcm(sent_to_para_id: ParaId) -> Option<VersionedXcm<()>> {
		match HrmpChannelSource::take_outbound_messages(10)[..] {
			[(para_id, ref mut xcm_message_data)] if para_id.eq(&sent_to_para_id.into()) => {
				let mut xcm_message_data = &xcm_message_data[..];
				// decode
				let _ = XcmpMessageFormat::decode_with_depth_limit(
					MAX_XCM_DECODE_DEPTH,
					&mut xcm_message_data,
				)
				.expect("valid format");
				VersionedXcm::<()>::decode_with_depth_limit(
					MAX_XCM_DECODE_DEPTH,
					&mut xcm_message_data,
				)
				.map(|x| Some(x))
				.expect("result with xcm")
			},
			_ => return None,
		}
	}
}<|MERGE_RESOLUTION|>--- conflicted
+++ resolved
@@ -29,14 +29,9 @@
 	weights::Weight,
 };
 use frame_system::pallet_prelude::{BlockNumberFor, HeaderFor};
-<<<<<<< HEAD
-use parachain_primitives::primitives::{
-=======
 use polkadot_parachain_primitives::primitives::{
->>>>>>> b53d5c52
 	HeadData, HrmpChannelId, RelayChainBlockNumber, XcmpMessageFormat,
 };
-use parachains_common::{constants::SLOT_DURATION, types::AccountId};
 use sp_consensus_aura::{SlotDuration, AURA_ENGINE_ID};
 use sp_core::{Encode, U256};
 use sp_runtime::{traits::Header, BuildStorage, Digest, DigestItem, SaturatedConversion};
@@ -281,7 +276,7 @@
 		loop {
 			let block_number = frame_system::Pallet::<Runtime>::block_number();
 			if block_number >= n.into() {
-				break
+				break;
 			}
 			// Set the new block number and author
 
@@ -310,7 +305,7 @@
 		loop {
 			let block_number = frame_system::Pallet::<Runtime>::block_number();
 			if block_number >= n.into() {
-				break
+				break;
 			}
 			// Set the new block number and author
 			let header = frame_system::Pallet::<Runtime>::finalize();
@@ -539,9 +534,9 @@
 	Fungibles: frame_support::traits::fungibles::metadata::Inspect<AccountId>
 		+ frame_support::traits::fungibles::Inspect<AccountId>,
 {
-	assert_eq!(Fungibles::name(asset_id.clone().into()), Vec::from(expected_name),);
-	assert_eq!(Fungibles::symbol(asset_id.clone().into()), Vec::from(expected_symbol),);
-	assert_eq!(Fungibles::decimals(asset_id.into()), expected_decimals);
+	assert_eq!(Fungibles::name(&asset_id.clone().into()), Vec::from(expected_name),);
+	assert_eq!(Fungibles::symbol(&asset_id.clone().into()), Vec::from(expected_symbol),);
+	assert_eq!(Fungibles::decimals(&asset_id.into()), expected_decimals);
 }
 
 pub fn assert_total<Fungibles, AccountId>(
