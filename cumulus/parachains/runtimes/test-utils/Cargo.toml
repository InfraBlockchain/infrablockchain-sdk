[package]
name = "parachains-runtimes-test-utils"
version = "7.0.0"
authors.workspace = true
edition.workspace = true
description = "Utils for Runtimes testing"
license = "Apache-2.0"

[lints]
workspace = true

[dependencies]
codec = { package = "parity-scale-codec", version = "3.0.0", default-features = false, features = ["derive", "max-encoded-len"] }

# Substrate
frame-support = { path = "../../../../substrate/frame/support", default-features = false }
frame-system = { path = "../../../../substrate/frame/system", default-features = false }
pallet-balances = { path = "../../../../substrate/frame/balances", default-features = false }
pallet-session = { path = "../../../../substrate/frame/session", default-features = false }
pallet-timestamp = { path = "../../../../substrate/frame/timestamp", default-features = false }
sp-consensus-aura = { path = "../../../../substrate/primitives/consensus/aura", default-features = false }
sp-io = { path = "../../../../substrate/primitives/io", default-features = false }
sp-runtime = { path = "../../../../substrate/primitives/runtime", default-features = false }
sp-std = { path = "../../../../substrate/primitives/std", default-features = false }
sp-tracing = { path = "../../../../substrate/primitives/tracing" }
sp-core = { path = "../../../../substrate/primitives/core", default-features = false }

# Cumulus
cumulus-pallet-parachain-system = { path = "../../../pallets/parachain-system", default-features = false, features = ["parameterized-consensus-hook"] }
cumulus-pallet-xcmp-queue = { path = "../../../pallets/xcmp-queue", default-features = false }
pallet-collator-selection = { path = "../../../pallets/collator-selection", default-features = false }
parachain-info = { package = "staging-parachain-info", path = "../../pallets/parachain-info", default-features = false }
cumulus-primitives-core = { path = "../../../primitives/core", default-features = false }
cumulus-primitives-parachain-inherent = { path = "../../../primitives/parachain-inherent", default-features = false }
cumulus-test-relay-sproof-builder = { path = "../../../test/relay-sproof-builder", default-features = false }

# Polkadot
<<<<<<< HEAD
xcm = { package = "staging-xcm", path = "../../../../infrablockchain/xcm", default-features = false}
xcm-executor = { package = "staging-xcm-executor", path = "../../../../infrablockchain/xcm/xcm-executor", default-features = false}
pallet-xcm = { path = "../../../../infrablockchain/xcm/pallet-xcm", default-features = false}
parachain-primitives = { path = "../../../../infrablockchain/parachain", default-features = false}
=======
xcm = { package = "staging-xcm", path = "../../../../polkadot/xcm", default-features = false }
xcm-executor = { package = "staging-xcm-executor", path = "../../../../polkadot/xcm/xcm-executor", default-features = false }
pallet-xcm = { path = "../../../../polkadot/xcm/pallet-xcm", default-features = false }
polkadot-parachain-primitives = { path = "../../../../polkadot/parachain", default-features = false }
>>>>>>> b53d5c52

[dev-dependencies]
hex-literal = "0.4.1"

[build-dependencies]
substrate-wasm-builder = { path = "../../../../substrate/utils/wasm-builder" }

[features]
default = ["std"]
std = [
	"codec/std",
	"cumulus-pallet-parachain-system/std",
	"cumulus-pallet-xcmp-queue/std",
	"cumulus-primitives-core/std",
	"cumulus-primitives-parachain-inherent/std",
	"cumulus-test-relay-sproof-builder/std",
	"frame-support/std",
	"frame-system/std",
	"pallet-balances/std",
	"pallet-collator-selection/std",
	"pallet-session/std",
	"pallet-timestamp/std",
	"pallet-xcm/std",
	"parachain-info/std",
<<<<<<< HEAD
	"parachains-common/std",
	"parachain-primitives/std",
=======
	"polkadot-parachain-primitives/std",
>>>>>>> b53d5c52
	"sp-consensus-aura/std",
	"sp-core/std",
	"sp-io/std",
	"sp-runtime/std",
	"sp-std/std",
	"xcm-executor/std",
	"xcm/std",
]<|MERGE_RESOLUTION|>--- conflicted
+++ resolved
@@ -10,7 +10,10 @@
 workspace = true
 
 [dependencies]
-codec = { package = "parity-scale-codec", version = "3.0.0", default-features = false, features = ["derive", "max-encoded-len"] }
+codec = { package = "parity-scale-codec", version = "3.0.0", default-features = false, features = [
+    "derive",
+    "max-encoded-len",
+] }
 
 # Substrate
 frame-support = { path = "../../../../substrate/frame/support", default-features = false }
@@ -26,7 +29,9 @@
 sp-core = { path = "../../../../substrate/primitives/core", default-features = false }
 
 # Cumulus
-cumulus-pallet-parachain-system = { path = "../../../pallets/parachain-system", default-features = false, features = ["parameterized-consensus-hook"] }
+cumulus-pallet-parachain-system = { path = "../../../pallets/parachain-system", default-features = false, features = [
+    "parameterized-consensus-hook",
+] }
 cumulus-pallet-xcmp-queue = { path = "../../../pallets/xcmp-queue", default-features = false }
 pallet-collator-selection = { path = "../../../pallets/collator-selection", default-features = false }
 parachain-info = { package = "staging-parachain-info", path = "../../pallets/parachain-info", default-features = false }
@@ -35,17 +40,10 @@
 cumulus-test-relay-sproof-builder = { path = "../../../test/relay-sproof-builder", default-features = false }
 
 # Polkadot
-<<<<<<< HEAD
-xcm = { package = "staging-xcm", path = "../../../../infrablockchain/xcm", default-features = false}
-xcm-executor = { package = "staging-xcm-executor", path = "../../../../infrablockchain/xcm/xcm-executor", default-features = false}
-pallet-xcm = { path = "../../../../infrablockchain/xcm/pallet-xcm", default-features = false}
-parachain-primitives = { path = "../../../../infrablockchain/parachain", default-features = false}
-=======
 xcm = { package = "staging-xcm", path = "../../../../polkadot/xcm", default-features = false }
 xcm-executor = { package = "staging-xcm-executor", path = "../../../../polkadot/xcm/xcm-executor", default-features = false }
 pallet-xcm = { path = "../../../../polkadot/xcm/pallet-xcm", default-features = false }
 polkadot-parachain-primitives = { path = "../../../../polkadot/parachain", default-features = false }
->>>>>>> b53d5c52
 
 [dev-dependencies]
 hex-literal = "0.4.1"
@@ -56,31 +54,26 @@
 [features]
 default = ["std"]
 std = [
-	"codec/std",
-	"cumulus-pallet-parachain-system/std",
-	"cumulus-pallet-xcmp-queue/std",
-	"cumulus-primitives-core/std",
-	"cumulus-primitives-parachain-inherent/std",
-	"cumulus-test-relay-sproof-builder/std",
-	"frame-support/std",
-	"frame-system/std",
-	"pallet-balances/std",
-	"pallet-collator-selection/std",
-	"pallet-session/std",
-	"pallet-timestamp/std",
-	"pallet-xcm/std",
-	"parachain-info/std",
-<<<<<<< HEAD
-	"parachains-common/std",
-	"parachain-primitives/std",
-=======
-	"polkadot-parachain-primitives/std",
->>>>>>> b53d5c52
-	"sp-consensus-aura/std",
-	"sp-core/std",
-	"sp-io/std",
-	"sp-runtime/std",
-	"sp-std/std",
-	"xcm-executor/std",
-	"xcm/std",
+    "codec/std",
+    "cumulus-pallet-parachain-system/std",
+    "cumulus-pallet-xcmp-queue/std",
+    "cumulus-primitives-core/std",
+    "cumulus-primitives-parachain-inherent/std",
+    "cumulus-test-relay-sproof-builder/std",
+    "frame-support/std",
+    "frame-system/std",
+    "pallet-balances/std",
+    "pallet-collator-selection/std",
+    "pallet-session/std",
+    "pallet-timestamp/std",
+    "pallet-xcm/std",
+    "parachain-info/std",
+    "polkadot-parachain-primitives/std",
+    "sp-consensus-aura/std",
+    "sp-core/std",
+    "sp-io/std",
+    "sp-runtime/std",
+    "sp-std/std",
+    "xcm-executor/std",
+    "xcm/std",
 ]