// Copyright (C) Parity Technologies (UK) Ltd.
// SPDX-License-Identifier: Apache-2.0

// Licensed under the Apache License, Version 2.0 (the "License");
// you may not use this file except in compliance with the License.
// You may obtain a copy of the License at
//
// 	http://www.apache.org/licenses/LICENSE-2.0
//
// Unless required by applicable law or agreed to in writing, software
// distributed under the License is distributed on an "AS IS" BASIS,
// WITHOUT WARRANTIES OR CONDITIONS OF ANY KIND, either express or implied.
// See the License for the specific language governing permissions and
// limitations under the License.

use frame_support::traits::Get;
use sp_runtime::{
	traits::{Convert, MaybeEquivalence},
	Either,
	Either::{Left, Right},
};
use sp_std::marker::PhantomData;
<<<<<<< HEAD
use xcm::latest::MultiLocation;
=======
use xcm::latest::Location;
>>>>>>> b53d5c52

/// Converts a given [`Location`] to [`Either::Left`] when equal to `Target`, or
/// [`Either::Right`] otherwise.
///
/// Suitable for use as a `Criterion` with [`frame_support::traits::tokens::fungible::UnionOf`].
<<<<<<< HEAD
pub struct TargetFromLeft<Target, L = MultiLocation>(PhantomData<(Target, L)>);
=======
pub struct TargetFromLeft<Target, L = Location>(PhantomData<(Target, L)>);
>>>>>>> b53d5c52
impl<Target: Get<L>, L: PartialEq + Eq> Convert<L, Either<(), L>> for TargetFromLeft<Target, L> {
	fn convert(l: L) -> Either<(), L> {
		Target::get().eq(&l).then(|| Left(())).map_or(Right(l), |n| n)
	}
}

/// Converts a given [`Location`] to [`Either::Left`] based on the `Equivalence` criteria.
/// Returns [`Either::Right`] if not equivalent.
///
/// Suitable for use as a `Criterion` with [`frame_support::traits::tokens::fungibles::UnionOf`].
<<<<<<< HEAD
pub struct LocalFromLeft<Equivalence, AssetId, L = MultiLocation>(
=======
pub struct LocalFromLeft<Equivalence, AssetId, L = Location>(
>>>>>>> b53d5c52
	PhantomData<(Equivalence, AssetId, L)>,
);
impl<Equivalence, AssetId, L> Convert<L, Either<AssetId, L>>
	for LocalFromLeft<Equivalence, AssetId, L>
where
	Equivalence: MaybeEquivalence<L, AssetId>,
{
	fn convert(l: L) -> Either<AssetId, L> {
		match Equivalence::convert(&l) {
			Some(id) => Left(id),
			None => Right(l),
		}
	}
}<|MERGE_RESOLUTION|>--- conflicted
+++ resolved
@@ -20,21 +20,13 @@
 	Either::{Left, Right},
 };
 use sp_std::marker::PhantomData;
-<<<<<<< HEAD
-use xcm::latest::MultiLocation;
-=======
 use xcm::latest::Location;
->>>>>>> b53d5c52
 
 /// Converts a given [`Location`] to [`Either::Left`] when equal to `Target`, or
 /// [`Either::Right`] otherwise.
 ///
 /// Suitable for use as a `Criterion` with [`frame_support::traits::tokens::fungible::UnionOf`].
-<<<<<<< HEAD
-pub struct TargetFromLeft<Target, L = MultiLocation>(PhantomData<(Target, L)>);
-=======
 pub struct TargetFromLeft<Target, L = Location>(PhantomData<(Target, L)>);
->>>>>>> b53d5c52
 impl<Target: Get<L>, L: PartialEq + Eq> Convert<L, Either<(), L>> for TargetFromLeft<Target, L> {
 	fn convert(l: L) -> Either<(), L> {
 		Target::get().eq(&l).then(|| Left(())).map_or(Right(l), |n| n)
@@ -45,11 +37,7 @@
 /// Returns [`Either::Right`] if not equivalent.
 ///
 /// Suitable for use as a `Criterion` with [`frame_support::traits::tokens::fungibles::UnionOf`].
-<<<<<<< HEAD
-pub struct LocalFromLeft<Equivalence, AssetId, L = MultiLocation>(
-=======
 pub struct LocalFromLeft<Equivalence, AssetId, L = Location>(
->>>>>>> b53d5c52
 	PhantomData<(Equivalence, AssetId, L)>,
 );
 impl<Equivalence, AssetId, L> Convert<L, Either<AssetId, L>>
