--- conflicted
+++ resolved
@@ -54,13 +54,12 @@
 substrate-prometheus-endpoint = { path = "../../../substrate/utils/prometheus" }
 
 # Polkadot
-<<<<<<< HEAD
-polkadot-cli = { path = "../../../infrablockchain/cli", features = ["rococo-native", "infra-relay-native"] }
-=======
-infrablockchain-cli = { path = "../../../infrablockchain/cli", features = ["rococo-native", "infra-relay-native"] }
->>>>>>> d89b59de
+infrablockchain-cli = { path = "../../../infrablockchain/cli", features = [
+	"rococo-native",
+	"infra-relay-native",
+] }
 primitives = { path = "../../../infrablockchain/primitives" }
-xcm = { package = "staging-xcm", path = "../../../infrablockchain/xcm", default-features = false}
+xcm = { package = "staging-xcm", path = "../../../infrablockchain/xcm", default-features = false }
 
 # Cumulus
 cumulus-client-cli = { path = "../../client/cli" }
@@ -92,4 +91,4 @@
 	"parachain-template-runtime/try-runtime",
 	"infrablockchain-cli/try-runtime",
 	"sp-runtime/try-runtime",
-]
+]