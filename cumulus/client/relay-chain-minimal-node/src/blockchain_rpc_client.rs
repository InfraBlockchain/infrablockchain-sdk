--- conflicted
+++ resolved
@@ -22,15 +22,9 @@
 use cumulus_relay_chain_interface::{RelayChainError, RelayChainResult};
 use cumulus_relay_chain_rpc_interface::RelayChainRpcClient;
 use futures::{Stream, StreamExt};
-<<<<<<< HEAD
-use infrablockchain_core_primitives::{Block, BlockNumber, Hash, Header};
-use infrablockchain_overseer::RuntimeApiSubsystemClient;
-use primitives::{
-=======
 use polkadot_core_primitives::{Block, BlockNumber, Hash, Header};
 use polkadot_overseer::{ChainApiBackend, RuntimeApiSubsystemClient};
 use polkadot_primitives::{
->>>>>>> b53d5c52
 	async_backing::{AsyncBackingParams, BackingState},
 	slashing, ApprovalVotingParams, CoreIndex, NodeFeatures,
 };
@@ -125,7 +119,10 @@
 
 #[async_trait::async_trait]
 impl RuntimeApiSubsystemClient for BlockChainRpcClient {
-	async fn validators(&self, at: Hash) -> Result<Vec<primitives::ValidatorId>, sp_api::ApiError> {
+	async fn validators(
+		&self,
+		at: Hash,
+	) -> Result<Vec<polkadot_primitives::ValidatorId>, sp_api::ApiError> {
 		Ok(self.rpc_client.parachain_host_validators(at).await?)
 	}
 
@@ -134,8 +131,8 @@
 		at: Hash,
 	) -> Result<
 		(
-			Vec<Vec<primitives::ValidatorIndex>>,
-			primitives::GroupRotationInfo<infrablockchain_core_primitives::BlockNumber>,
+			Vec<Vec<polkadot_primitives::ValidatorIndex>>,
+			polkadot_primitives::GroupRotationInfo<polkadot_core_primitives::BlockNumber>,
 		),
 		sp_api::ApiError,
 	> {
@@ -146,7 +143,7 @@
 		&self,
 		at: Hash,
 	) -> Result<
-		Vec<primitives::CoreState<Hash, infrablockchain_core_primitives::BlockNumber>>,
+		Vec<polkadot_primitives::CoreState<Hash, polkadot_core_primitives::BlockNumber>>,
 		sp_api::ApiError,
 	> {
 		Ok(self.rpc_client.parachain_host_availability_cores(at).await?)
@@ -156,12 +153,12 @@
 		&self,
 		at: Hash,
 		para_id: cumulus_primitives_core::ParaId,
-		assumption: primitives::OccupiedCoreAssumption,
+		assumption: polkadot_primitives::OccupiedCoreAssumption,
 	) -> Result<
 		Option<
 			cumulus_primitives_core::PersistedValidationData<
 				Hash,
-				infrablockchain_core_primitives::BlockNumber,
+				polkadot_core_primitives::BlockNumber,
 			>,
 		>,
 		sp_api::ApiError,
@@ -181,9 +178,9 @@
 		Option<(
 			cumulus_primitives_core::PersistedValidationData<
 				Hash,
-				infrablockchain_core_primitives::BlockNumber,
+				polkadot_core_primitives::BlockNumber,
 			>,
-			primitives::ValidationCodeHash,
+			polkadot_primitives::ValidationCodeHash,
 		)>,
 		sp_api::ApiError,
 	> {
@@ -201,7 +198,7 @@
 		&self,
 		at: Hash,
 		para_id: cumulus_primitives_core::ParaId,
-		outputs: primitives::CandidateCommitments,
+		outputs: polkadot_primitives::CandidateCommitments,
 	) -> Result<bool, sp_api::ApiError> {
 		Ok(self
 			.rpc_client
@@ -212,7 +209,7 @@
 	async fn session_index_for_child(
 		&self,
 		at: Hash,
-	) -> Result<primitives::SessionIndex, sp_api::ApiError> {
+	) -> Result<polkadot_primitives::SessionIndex, sp_api::ApiError> {
 		Ok(self.rpc_client.parachain_host_session_index_for_child(at).await?)
 	}
 
@@ -220,8 +217,8 @@
 		&self,
 		at: Hash,
 		para_id: cumulus_primitives_core::ParaId,
-		assumption: primitives::OccupiedCoreAssumption,
-	) -> Result<Option<primitives::ValidationCode>, sp_api::ApiError> {
+		assumption: polkadot_primitives::OccupiedCoreAssumption,
+	) -> Result<Option<polkadot_primitives::ValidationCode>, sp_api::ApiError> {
 		Ok(self.rpc_client.parachain_host_validation_code(at, para_id, assumption).await?)
 	}
 
@@ -229,7 +226,7 @@
 		&self,
 		at: Hash,
 		para_id: cumulus_primitives_core::ParaId,
-	) -> Result<Option<primitives::CommittedCandidateReceipt<Hash>>, sp_api::ApiError> {
+	) -> Result<Option<polkadot_primitives::CommittedCandidateReceipt<Hash>>, sp_api::ApiError> {
 		Ok(self
 			.rpc_client
 			.parachain_host_candidate_pending_availability(at, para_id)
@@ -239,7 +236,7 @@
 	async fn candidate_events(
 		&self,
 		at: Hash,
-	) -> Result<Vec<primitives::CandidateEvent<Hash>>, sp_api::ApiError> {
+	) -> Result<Vec<polkadot_primitives::CandidateEvent<Hash>>, sp_api::ApiError> {
 		Ok(self.rpc_client.parachain_host_candidate_events(at).await?)
 	}
 
@@ -248,31 +245,25 @@
 		at: Hash,
 		recipient: cumulus_primitives_core::ParaId,
 	) -> Result<
-		Vec<
-			cumulus_primitives_core::InboundDownwardMessage<
-				infrablockchain_core_primitives::BlockNumber,
+		Vec<cumulus_primitives_core::InboundDownwardMessage<polkadot_core_primitives::BlockNumber>>,
+		sp_api::ApiError,
+	> {
+		Ok(self.rpc_client.parachain_host_dmq_contents(recipient, at).await?)
+	}
+
+	async fn inbound_hrmp_channels_contents(
+		&self,
+		at: Hash,
+		recipient: cumulus_primitives_core::ParaId,
+	) -> Result<
+		std::collections::BTreeMap<
+			cumulus_primitives_core::ParaId,
+			Vec<
+				polkadot_core_primitives::InboundHrmpMessage<polkadot_core_primitives::BlockNumber>,
 			>,
 		>,
 		sp_api::ApiError,
 	> {
-		Ok(self.rpc_client.parachain_host_dmq_contents(recipient, at).await?)
-	}
-
-	async fn inbound_hrmp_channels_contents(
-		&self,
-		at: Hash,
-		recipient: cumulus_primitives_core::ParaId,
-	) -> Result<
-		std::collections::BTreeMap<
-			cumulus_primitives_core::ParaId,
-			Vec<
-				infrablockchain_core_primitives::InboundHrmpMessage<
-					infrablockchain_core_primitives::BlockNumber,
-				>,
-			>,
-		>,
-		sp_api::ApiError,
-	> {
 		Ok(self
 			.rpc_client
 			.parachain_host_inbound_hrmp_channels_contents(recipient, at)
@@ -282,8 +273,8 @@
 	async fn validation_code_by_hash(
 		&self,
 		at: Hash,
-		validation_code_hash: primitives::ValidationCodeHash,
-	) -> Result<Option<primitives::ValidationCode>, sp_api::ApiError> {
+		validation_code_hash: polkadot_primitives::ValidationCodeHash,
+	) -> Result<Option<polkadot_primitives::ValidationCode>, sp_api::ApiError> {
 		Ok(self
 			.rpc_client
 			.parachain_host_validation_code_by_hash(at, validation_code_hash)
@@ -293,23 +284,23 @@
 	async fn on_chain_votes(
 		&self,
 		at: Hash,
-	) -> Result<Option<primitives::ScrapedOnChainVotes<Hash>>, sp_api::ApiError> {
+	) -> Result<Option<polkadot_primitives::ScrapedOnChainVotes<Hash>>, sp_api::ApiError> {
 		Ok(self.rpc_client.parachain_host_on_chain_votes(at).await?)
 	}
 
 	async fn session_info(
 		&self,
 		at: Hash,
-		index: primitives::SessionIndex,
-	) -> Result<Option<primitives::SessionInfo>, sp_api::ApiError> {
+		index: polkadot_primitives::SessionIndex,
+	) -> Result<Option<polkadot_primitives::SessionInfo>, sp_api::ApiError> {
 		Ok(self.rpc_client.parachain_host_session_info(at, index).await?)
 	}
 
 	async fn session_executor_params(
 		&self,
 		at: Hash,
-		session_index: primitives::SessionIndex,
-	) -> Result<Option<primitives::ExecutorParams>, sp_api::ApiError> {
+		session_index: polkadot_primitives::SessionIndex,
+	) -> Result<Option<polkadot_primitives::ExecutorParams>, sp_api::ApiError> {
 		Ok(self
 			.rpc_client
 			.parachain_host_session_executor_params(at, session_index)
@@ -319,8 +310,8 @@
 	async fn submit_pvf_check_statement(
 		&self,
 		at: Hash,
-		stmt: primitives::PvfCheckStatement,
-		signature: primitives::ValidatorSignature,
+		stmt: polkadot_primitives::PvfCheckStatement,
+		signature: polkadot_primitives::ValidatorSignature,
 	) -> Result<(), sp_api::ApiError> {
 		Ok(self
 			.rpc_client
@@ -331,7 +322,7 @@
 	async fn pvfs_require_precheck(
 		&self,
 		at: Hash,
-	) -> Result<Vec<primitives::ValidationCodeHash>, sp_api::ApiError> {
+	) -> Result<Vec<polkadot_primitives::ValidationCodeHash>, sp_api::ApiError> {
 		Ok(self.rpc_client.parachain_host_pvfs_require_precheck(at).await?)
 	}
 
@@ -339,8 +330,8 @@
 		&self,
 		at: Hash,
 		para_id: cumulus_primitives_core::ParaId,
-		assumption: primitives::OccupiedCoreAssumption,
-	) -> Result<Option<primitives::ValidationCodeHash>, sp_api::ApiError> {
+		assumption: polkadot_primitives::OccupiedCoreAssumption,
+	) -> Result<Option<polkadot_primitives::ValidationCodeHash>, sp_api::ApiError> {
 		Ok(self
 			.rpc_client
 			.parachain_host_validation_code_hash(at, para_id, assumption)
@@ -354,12 +345,12 @@
 	async fn authorities(
 		&self,
 		at: Hash,
-	) -> std::result::Result<Vec<primitives::AuthorityDiscoveryId>, sp_api::ApiError> {
+	) -> std::result::Result<Vec<polkadot_primitives::AuthorityDiscoveryId>, sp_api::ApiError> {
 		Ok(self.rpc_client.authority_discovery_authorities(at).await?)
 	}
 
 	async fn api_version_parachain_host(&self, at: Hash) -> Result<Option<u32>, sp_api::ApiError> {
-		let api_id = <dyn primitives::runtime_api::ParachainHost<Block>>::ID;
+		let api_id = <dyn polkadot_primitives::runtime_api::ParachainHost<Block>>::ID;
 		Ok(self.rpc_client.runtime_version(at).await.map(|v| v.api_version(&api_id))?)
 	}
 
@@ -368,9 +359,9 @@
 		at: Hash,
 	) -> Result<
 		Vec<(
-			primitives::SessionIndex,
-			primitives::CandidateHash,
-			primitives::DisputeState<primitives::BlockNumber>,
+			polkadot_primitives::SessionIndex,
+			polkadot_primitives::CandidateHash,
+			polkadot_primitives::DisputeState<polkadot_primitives::BlockNumber>,
 		)>,
 		ApiError,
 	> {
@@ -381,7 +372,11 @@
 		&self,
 		at: Hash,
 	) -> Result<
-		Vec<(primitives::SessionIndex, primitives::CandidateHash, slashing::PendingSlashes)>,
+		Vec<(
+			polkadot_primitives::SessionIndex,
+			polkadot_primitives::CandidateHash,
+			slashing::PendingSlashes,
+		)>,
 		ApiError,
 	> {
 		Ok(self.rpc_client.parachain_host_unapplied_slashes(at).await?)
@@ -390,7 +385,7 @@
 	async fn key_ownership_proof(
 		&self,
 		at: Hash,
-		validator_id: primitives::ValidatorId,
+		validator_id: polkadot_primitives::ValidatorId,
 	) -> Result<Option<slashing::OpaqueKeyOwnershipProof>, ApiError> {
 		Ok(self.rpc_client.parachain_host_key_ownership_proof(at, validator_id).await?)
 	}
@@ -410,7 +405,7 @@
 	async fn minimum_backing_votes(
 		&self,
 		at: Hash,
-		session_index: primitives::SessionIndex,
+		session_index: polkadot_primitives::SessionIndex,
 	) -> Result<u32, ApiError> {
 		Ok(self.rpc_client.parachain_host_minimum_backing_votes(at, session_index).await?)
 	}
@@ -463,7 +458,7 @@
 	async fn authorities(
 		&self,
 		at: Hash,
-	) -> std::result::Result<Vec<primitives::AuthorityDiscoveryId>, sp_api::ApiError> {
+	) -> std::result::Result<Vec<polkadot_primitives::AuthorityDiscoveryId>, sp_api::ApiError> {
 		let result = self.rpc_client.authority_discovery_authorities(at).await?;
 		Ok(result)
 	}
