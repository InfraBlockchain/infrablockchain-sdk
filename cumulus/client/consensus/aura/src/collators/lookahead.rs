// Copyright (C) Parity Technologies (UK) Ltd.
// This file is part of Cumulus.

// Cumulus is free software: you can redistribute it and/or modify
// it under the terms of the GNU General Public License as published by
// the Free Software Foundation, either version 3 of the License, or
// (at your option) any later version.

// Cumulus is distributed in the hope that it will be useful,
// but WITHOUT ANY WARRANTY; without even the implied warranty of
// MERCHANTABILITY or FITNESS FOR A PARTICULAR PURPOSE.  See the
// GNU General Public License for more details.

// You should have received a copy of the GNU General Public License
// along with Cumulus.  If not, see <http://www.gnu.org/licenses/>.

//! A collator for Aura that looks ahead of the most recently included parachain block
//! when determining what to build upon.
//!
//! This collator also builds additional blocks when the maximum backlog is not saturated.
//! The size of the backlog is determined by invoking a runtime API. If that runtime API
//! is not supported, this assumes a maximum backlog size of 1.
//!
//! This takes more advantage of asynchronous backing, though not complete advantage.
//! When the backlog is not saturated, this approach lets the backlog temporarily 'catch up'
//! with periods of higher throughput. When the backlog is saturated, we typically
//! fall back to the limited cadence of a single parachain block per relay-chain block.
//!
//! Despite this, the fact that there is a backlog at all allows us to spend more time
//! building the block, as there is some buffer before it can get posted to the relay-chain.
//! The main limitation is block propagation time - i.e. the new blocks created by an author
//! must be propagated to the next author before their turn.

use codec::{Codec, Encode};
use cumulus_client_collator::service::ServiceInterface as CollatorServiceInterface;
use cumulus_client_consensus_common::{
	self as consensus_common, load_abridged_host_configuration, ParachainBlockImportMarker,
	ParentSearchParams,
};
use cumulus_client_consensus_proposer::ProposerInterface;
use cumulus_primitives_aura::AuraUnincludedSegmentApi;
use cumulus_primitives_core::{
	relay_chain::Hash as PHash, CollectCollationInfo, PersistedValidationData,
};
use cumulus_relay_chain_interface::RelayChainInterface;

<<<<<<< HEAD
use infrablockchain_overseer::Handle as OverseerHandle;
use node_primitives::SubmitCollationParams;
use node_subsystem::messages::{CollationGenerationMessage, RuntimeApiMessage, RuntimeApiRequest};
use primitives::{CollatorPair, Id as ParaId, OccupiedCoreAssumption};
=======
use polkadot_node_primitives::SubmitCollationParams;
use polkadot_node_subsystem::messages::{
	CollationGenerationMessage, RuntimeApiMessage, RuntimeApiRequest,
};
use polkadot_overseer::Handle as OverseerHandle;
use polkadot_primitives::{CollatorPair, CoreIndex, Id as ParaId, OccupiedCoreAssumption};
>>>>>>> b53d5c52

use futures::{channel::oneshot, prelude::*};
use sc_client_api::{backend::AuxStore, BlockBackend, BlockOf};
use sc_consensus::BlockImport;
use sc_consensus_aura::standalone as aura_internal;
use sp_api::ProvideRuntimeApi;
use sp_application_crypto::AppPublic;
use sp_blockchain::HeaderBackend;
use sp_consensus::SyncOracle;
use sp_consensus_aura::{AuraApi, Slot};
use sp_core::crypto::Pair;
use sp_inherents::CreateInherentDataProviders;
use sp_keystore::KeystorePtr;
use sp_runtime::traits::{Block as BlockT, Header as HeaderT, Member};
use sp_timestamp::Timestamp;
use std::{convert::TryFrom, sync::Arc, time::Duration};

use crate::collator::{self as collator_util, SlotClaim};

/// Parameters for [`run`].
pub struct Params<BI, CIDP, Client, Backend, RClient, CHP, SO, Proposer, CS> {
	/// Inherent data providers. Only non-consensus inherent data should be provided, i.e.
	/// the timestamp, slot, and paras inherents should be omitted, as they are set by this
	/// collator.
	pub create_inherent_data_providers: CIDP,
	/// Used to actually import blocks.
	pub block_import: BI,
	/// The underlying para client.
	pub para_client: Arc<Client>,
	/// The para client's backend, used to access the database.
	pub para_backend: Arc<Backend>,
	/// A handle to the relay-chain client.
	pub relay_client: RClient,
	/// A validation code hash provider, used to get the current validation code hash.
	pub code_hash_provider: CHP,
	/// A chain synchronization oracle.
	pub sync_oracle: SO,
	/// The underlying keystore, which should contain Aura consensus keys.
	pub keystore: KeystorePtr,
	/// The collator key used to sign collations before submitting to validators.
	pub collator_key: CollatorPair,
	/// The para's ID.
	pub para_id: ParaId,
	/// A handle to the relay-chain client's "Overseer" or task orchestrator.
	pub overseer_handle: OverseerHandle,
	/// The length of slots in the relay chain.
	pub relay_chain_slot_duration: Duration,
	/// The underlying block proposer this should call into.
	pub proposer: Proposer,
	/// The generic collator service used to plug into this consensus engine.
	pub collator_service: CS,
	/// The amount of time to spend authoring each block.
	pub authoring_duration: Duration,
	/// Whether we should reinitialize the collator config (i.e. we are transitioning to aura).
	pub reinitialize: bool,
}

/// Run async-backing-friendly Aura.
pub fn run<Block, P, BI, CIDP, Client, Backend, RClient, CHP, SO, Proposer, CS>(
	mut params: Params<BI, CIDP, Client, Backend, RClient, CHP, SO, Proposer, CS>,
) -> impl Future<Output = ()> + Send + 'static
where
	Block: BlockT,
	Client: ProvideRuntimeApi<Block>
		+ BlockOf
		+ AuxStore
		+ HeaderBackend<Block>
		+ BlockBackend<Block>
		+ Send
		+ Sync
		+ 'static,
	Client::Api:
		AuraApi<Block, P::Public> + CollectCollationInfo<Block> + AuraUnincludedSegmentApi<Block>,
	Backend: sc_client_api::Backend<Block> + 'static,
	RClient: RelayChainInterface + Clone + 'static,
	CIDP: CreateInherentDataProviders<Block, ()> + 'static,
	CIDP::InherentDataProviders: Send,
	BI: BlockImport<Block> + ParachainBlockImportMarker + Send + Sync + 'static,
	SO: SyncOracle + Send + Sync + Clone + 'static,
	Proposer: ProposerInterface<Block> + Send + Sync + 'static,
	CS: CollatorServiceInterface<Block> + Send + Sync + 'static,
	CHP: consensus_common::ValidationCodeHashProvider<Block::Hash> + Send + 'static,
	P: Pair,
	P::Public: AppPublic + Member + Codec,
	P::Signature: TryFrom<Vec<u8>> + Member + Codec,
{
	// This is an arbitrary value which is likely guaranteed to exceed any reasonable
	// limit, as it would correspond to 10 non-included blocks.
	//
	// Since we only search for parent blocks which have already been imported,
	// we can guarantee that all imported blocks respect the unincluded segment
	// rules specified by the parachain's runtime and thus will never be too deep.
	const PARENT_SEARCH_DEPTH: usize = 10;

	async move {
		cumulus_client_collator::initialize_collator_subsystems(
			&mut params.overseer_handle,
			params.collator_key,
			params.para_id,
			params.reinitialize,
		)
		.await;

		let mut import_notifications = match params.relay_client.import_notification_stream().await
		{
			Ok(s) => s,
			Err(err) => {
				tracing::error!(
					target: crate::LOG_TARGET,
					?err,
					"Failed to initialize consensus: no relay chain import notification stream"
				);

				return
			},
		};

		let mut collator = {
			let params = collator_util::Params {
				create_inherent_data_providers: params.create_inherent_data_providers,
				block_import: params.block_import,
				relay_client: params.relay_client.clone(),
				keystore: params.keystore.clone(),
				para_id: params.para_id,
				proposer: params.proposer,
				collator_service: params.collator_service,
			};

			collator_util::Collator::<Block, P, _, _, _, _, _>::new(params)
		};

		while let Some(relay_parent_header) = import_notifications.next().await {
			let relay_parent = relay_parent_header.hash();

			// TODO: Currently we use just the first core here, but for elastic scaling
			// we iterate and build on all of the cores returned.
			let core_index = if let Some(core_index) =
				cores_scheduled_for_para(relay_parent, params.para_id, &mut params.overseer_handle)
					.await
					.get(0)
			{
				*core_index
			} else {
				tracing::trace!(
					target: crate::LOG_TARGET,
					?relay_parent,
					?params.para_id,
					"Para is not scheduled on any core, skipping import notification",
				);

				continue
			};

			let max_pov_size = match params
				.relay_client
				.persisted_validation_data(
					relay_parent,
					params.para_id,
					OccupiedCoreAssumption::Included,
				)
				.await
			{
				Ok(None) => continue,
				Ok(Some(pvd)) => pvd.max_pov_size,
				Err(err) => {
					tracing::error!(
						target: crate::LOG_TARGET,
						?err,
						"Failed to gather information from relay-client"
					);
					continue
				},
			};

			let parent_search_params = ParentSearchParams {
				relay_parent,
				para_id: params.para_id,
				ancestry_lookback: max_ancestry_lookback(relay_parent, &params.relay_client).await,
				max_depth: PARENT_SEARCH_DEPTH,
				ignore_alternative_branches: true,
			};

			let potential_parents =
				cumulus_client_consensus_common::find_potential_parents::<Block>(
					parent_search_params,
					&*params.para_backend,
					&params.relay_client,
				)
				.await;

			let mut potential_parents = match potential_parents {
				Err(e) => {
					tracing::error!(
						target: crate::LOG_TARGET,
						?relay_parent,
						err = ?e,
						"Could not fetch potential parents to build upon"
					);

					continue
				},
				Ok(x) => x,
			};

			let included_block = match potential_parents.iter().find(|x| x.depth == 0) {
				None => continue, // also serves as an `is_empty` check.
				Some(b) => b.hash,
			};

			let para_client = &*params.para_client;
			let keystore = &params.keystore;
			let can_build_upon = |block_hash| {
				let slot_duration = match sc_consensus_aura::standalone::slot_duration_at(
					&*params.para_client,
					block_hash,
				) {
					Ok(sd) => sd,
					Err(err) => {
						tracing::error!(target: crate::LOG_TARGET, ?err, "Failed to acquire parachain slot duration");
						return None
					},
				};
				tracing::debug!(target: crate::LOG_TARGET, ?slot_duration, ?block_hash, "Parachain slot duration acquired");
				let (relay_slot, timestamp) = consensus_common::relay_slot_and_timestamp(
					&relay_parent_header,
					params.relay_chain_slot_duration,
				)?;
				let slot_now = Slot::from_timestamp(timestamp, slot_duration);
				tracing::debug!(
					target: crate::LOG_TARGET,
					?relay_slot,
					para_slot = ?slot_now,
					?timestamp,
					?slot_duration,
					relay_chain_slot_duration = ?params.relay_chain_slot_duration,
					"Adjusted relay-chain slot to parachain slot"
				);
				Some(can_build_upon::<_, _, P>(
					slot_now,
					timestamp,
					block_hash,
					included_block,
					para_client,
					&keystore,
				))
			};

			// Sort by depth, ascending, to choose the longest chain.
			//
			// If the longest chain has space, build upon that. Otherwise, don't
			// build at all.
			potential_parents.sort_by_key(|a| a.depth);
			let Some(initial_parent) = potential_parents.pop() else { continue };

			// Build in a loop until not allowed. Note that the authorities can change
			// at any block, so we need to re-claim our slot every time.
			let mut parent_hash = initial_parent.hash;
			let mut parent_header = initial_parent.header;
			let overseer_handle = &mut params.overseer_handle;

			// We mainly call this to inform users at genesis if there is a mismatch with the
			// on-chain data.
			collator.collator_service().check_block_status(parent_hash, &parent_header);

			// This needs to change to support elastic scaling, but for continuously
			// scheduled chains this ensures that the backlog will grow steadily.
			for n_built in 0..2 {
				let slot_claim = match can_build_upon(parent_hash) {
					Some(fut) => match fut.await {
						None => break,
						Some(c) => c,
					},
					None => break,
				};

				tracing::debug!(
					target: crate::LOG_TARGET,
					?relay_parent,
					unincluded_segment_len = initial_parent.depth + n_built,
					"Slot claimed. Building"
				);

				let validation_data = PersistedValidationData {
					parent_head: parent_header.encode().into(),
					relay_parent_number: *relay_parent_header.number(),
					relay_parent_storage_root: *relay_parent_header.state_root(),
					max_pov_size,
				};

				// Build and announce collations recursively until
				// `can_build_upon` fails or building a collation fails.
				let (parachain_inherent_data, other_inherent_data) = match collator
					.create_inherent_data(
						relay_parent,
						&validation_data,
						parent_hash,
						slot_claim.timestamp(),
					)
					.await
				{
					Err(err) => {
						tracing::error!(target: crate::LOG_TARGET, ?err);
						break
					},
					Ok(x) => x,
				};

				let validation_code_hash = match params.code_hash_provider.code_hash_at(parent_hash)
				{
					None => {
						tracing::error!(
							target: crate::LOG_TARGET,
							?parent_hash,
							"Could not fetch validation code hash"
						);
						break
					},
					Some(v) => v,
				};

				super::check_validation_code_or_log(
					&validation_code_hash,
					params.para_id,
					&params.relay_client,
					relay_parent,
				)
				.await;

				match collator
					.collate(
						&parent_header,
						&slot_claim,
						None,
						(parachain_inherent_data, other_inherent_data),
						params.authoring_duration,
						// Set the block limit to 50% of the maximum PoV size.
						//
						// TODO: If we got benchmarking that includes the proof size,
						// we should be able to use the maximum pov size.
						(validation_data.max_pov_size / 2) as usize,
					)
					.await
				{
					Ok(Some((collation, block_data, new_block_hash))) => {
						// Here we are assuming that the import logic protects against equivocations
						// and provides sybil-resistance, as it should.
						collator.collator_service().announce_block(new_block_hash, None);

						// Send a submit-collation message to the collation generation subsystem,
						// which then distributes this to validators.
						//
						// Here we are assuming that the leaf is imported, as we've gotten an
						// import notification.
						overseer_handle
							.send_msg(
								CollationGenerationMessage::SubmitCollation(
									SubmitCollationParams {
										relay_parent,
										collation,
										parent_head: parent_header.encode().into(),
										validation_code_hash,
										result_sender: None,
										core_index,
									},
								),
								"SubmitCollation",
							)
							.await;

						parent_hash = new_block_hash;
						parent_header = block_data.into_header();
					},
					Ok(None) => {
						tracing::debug!(target: crate::LOG_TARGET, "No block proposal");
						break
					},
					Err(err) => {
						tracing::error!(target: crate::LOG_TARGET, ?err);
						break
					},
				}
			}
		}
	}
}

// Checks if we own the slot at the given block and whether there
// is space in the unincluded segment.
async fn can_build_upon<Block: BlockT, Client, P>(
	slot: Slot,
	timestamp: Timestamp,
	parent_hash: Block::Hash,
	included_block: Block::Hash,
	client: &Client,
	keystore: &KeystorePtr,
) -> Option<SlotClaim<P::Public>>
where
	Client: ProvideRuntimeApi<Block>,
	Client::Api: AuraApi<Block, P::Public> + AuraUnincludedSegmentApi<Block>,
	P: Pair,
	P::Public: Codec,
	P::Signature: Codec,
{
	let runtime_api = client.runtime_api();
	let authorities = runtime_api.authorities(parent_hash).ok()?;
	let author_pub = aura_internal::claim_slot::<P>(slot, &authorities, keystore).await?;

	// Here we lean on the property that building on an empty unincluded segment must always
	// be legal. Skipping the runtime API query here allows us to seamlessly run this
	// collator against chains which have not yet upgraded their runtime.
	if parent_hash != included_block {
		if !runtime_api.can_build_upon(parent_hash, included_block, slot).ok()? {
			return None
		}
	}

	Some(SlotClaim::unchecked::<P>(author_pub, slot, timestamp))
}

/// Reads allowed ancestry length parameter from the relay chain storage at the given relay parent.
///
/// Falls back to 0 in case of an error.
async fn max_ancestry_lookback(
	relay_parent: PHash,
	relay_client: &impl RelayChainInterface,
) -> usize {
	match load_abridged_host_configuration(relay_parent, relay_client).await {
		Ok(Some(config)) => config.async_backing_params.allowed_ancestry_len as usize,
		Ok(None) => {
			tracing::error!(
				target: crate::LOG_TARGET,
				"Active config is missing in relay chain storage",
			);
			0
		},
		Err(err) => {
			tracing::error!(
				target: crate::LOG_TARGET,
				?err,
				?relay_parent,
				"Failed to read active config from relay chain client",
			);
			0
		},
	}
}

// Return all the cores assigned to the para at the provided relay parent.
async fn cores_scheduled_for_para(
	relay_parent: PHash,
	para_id: ParaId,
	overseer_handle: &mut OverseerHandle,
) -> Vec<CoreIndex> {
	let (tx, rx) = oneshot::channel();
	let request = RuntimeApiRequest::AvailabilityCores(tx);
	overseer_handle
		.send_msg(RuntimeApiMessage::Request(relay_parent, request), "LookaheadCollator")
		.await;

	let cores = match rx.await {
		Ok(Ok(cores)) => cores,
		Ok(Err(error)) => {
			tracing::error!(
				target: crate::LOG_TARGET,
				?error,
				?relay_parent,
				"Failed to query availability cores runtime API",
			);
			return Vec::new()
		},
		Err(oneshot::Canceled) => {
			tracing::error!(
				target: crate::LOG_TARGET,
				?relay_parent,
				"Sender for availability cores runtime request dropped",
			);
			return Vec::new()
		},
	};

	cores
		.iter()
		.enumerate()
		.filter_map(|(index, core)| {
			if core.para_id() == Some(para_id) {
				Some(CoreIndex(index as u32))
			} else {
				None
			}
		})
		.collect()
}<|MERGE_RESOLUTION|>--- conflicted
+++ resolved
@@ -44,19 +44,12 @@
 };
 use cumulus_relay_chain_interface::RelayChainInterface;
 
-<<<<<<< HEAD
-use infrablockchain_overseer::Handle as OverseerHandle;
-use node_primitives::SubmitCollationParams;
-use node_subsystem::messages::{CollationGenerationMessage, RuntimeApiMessage, RuntimeApiRequest};
-use primitives::{CollatorPair, Id as ParaId, OccupiedCoreAssumption};
-=======
 use polkadot_node_primitives::SubmitCollationParams;
 use polkadot_node_subsystem::messages::{
 	CollationGenerationMessage, RuntimeApiMessage, RuntimeApiRequest,
 };
 use polkadot_overseer::Handle as OverseerHandle;
 use polkadot_primitives::{CollatorPair, CoreIndex, Id as ParaId, OccupiedCoreAssumption};
->>>>>>> b53d5c52
 
 use futures::{channel::oneshot, prelude::*};
 use sc_client_api::{backend::AuxStore, BlockBackend, BlockOf};
@@ -222,11 +215,7 @@
 				Ok(None) => continue,
 				Ok(Some(pvd)) => pvd.max_pov_size,
 				Err(err) => {
-					tracing::error!(
-						target: crate::LOG_TARGET,
-						?err,
-						"Failed to gather information from relay-client"
-					);
+					tracing::error!(target: crate::LOG_TARGET, ?err, "Failed to gather information from relay-client");
 					continue
 				},
 			};
@@ -367,11 +356,7 @@
 				let validation_code_hash = match params.code_hash_provider.code_hash_at(parent_hash)
 				{
 					None => {
-						tracing::error!(
-							target: crate::LOG_TARGET,
-							?parent_hash,
-							"Could not fetch validation code hash"
-						);
+						tracing::error!(target: crate::LOG_TARGET, ?parent_hash, "Could not fetch validation code hash");
 						break
 					},
 					Some(v) => v,
