// Copyright (C) Parity Technologies (UK) Ltd.
// This file is part of Cumulus.

// Cumulus is free software: you can redistribute it and/or modify
// it under the terms of the GNU General Public License as published by
// the Free Software Foundation, either version 3 of the License, or
// (at your option) any later version.

// Polkadot is distributed in the hope that it will be useful,
// but WITHOUT ANY WARRANTY; without even the implied warranty of
// MERCHANTABILITY or FITNESS FOR A PARTICULAR PURPOSE.  See the
// GNU General Public License for more details.

// You should have received a copy of the GNU General Public License
// along with Cumulus.  If not, see <http://www.gnu.org/licenses/>.

//! Parachain PoV recovery
//!
//! A parachain needs to build PoVs that are send to the relay chain to progress. These PoVs are
//! erasure encoded and one piece of it is stored by each relay chain validator. As the relay chain
//! decides on which PoV per parachain to include and thus, to progress the parachain it can happen
//! that the block corresponding to this PoV isn't propagated in the parachain network. This can
//! have several reasons, either a malicious collator that managed to include its own PoV and
//! doesn't want to share it with the rest of the network or maybe a collator went down before it
//! could distribute the block in the network. When something like this happens we can use the PoV
//! recovery algorithm implemented in this crate to recover a PoV and to propagate it with the rest
//! of the network.
//!
//! It works in the following way:
//!
//! 1. For every included relay chain block we note the backed candidate of our parachain. If the
//!    block belonging to the PoV is already known, we do nothing. Otherwise we start a timer that
//!    waits for a randomized time inside a specified interval before starting to
//! recover    the PoV.
//!
//! 2. If between starting and firing the timer the block is imported, we skip the recovery of the
//!    PoV.
//!
//! 3. If the timer fired we recover the PoV using the relay chain PoV recovery protocol.
//!
//! 4a. After it is recovered, we restore the block and import it.
//!
//! 4b. Since we are trying to recover pending candidates, availability is not guaranteed. If the
//! block     PoV is not yet available, we retry.
//!
//! If we need to recover multiple PoV blocks (which should hopefully not happen in real life), we
//! make sure that the blocks are imported in the correct order.

use sc_client_api::{BlockBackend, BlockchainEvents, UsageProvider};
use sc_consensus::import_queue::{ImportQueueService, IncomingBlock};
use sp_consensus::{BlockOrigin, BlockStatus, SyncOracle};
use sp_runtime::traits::{Block as BlockT, Header as HeaderT, NumberFor};

<<<<<<< HEAD
use infrablockchain_overseer::Handle as OverseerHandle;
use node_primitives::{AvailableData, POV_BOMB_LIMIT};
use node_subsystem::messages::AvailabilityRecoveryMessage;
use primitives::{CandidateReceipt, CommittedCandidateReceipt, Id as ParaId, SessionIndex};
=======
use polkadot_node_primitives::{PoV, POV_BOMB_LIMIT};
use polkadot_node_subsystem::messages::AvailabilityRecoveryMessage;
use polkadot_overseer::Handle as OverseerHandle;
use polkadot_primitives::{
	CandidateReceipt, CommittedCandidateReceipt, Id as ParaId, SessionIndex,
};
>>>>>>> b53d5c52

use cumulus_primitives_core::ParachainBlockData;
use cumulus_relay_chain_interface::{RelayChainInterface, RelayChainResult};

use codec::Decode;
use futures::{
	channel::mpsc::Receiver, select, stream::FuturesUnordered, Future, FutureExt, Stream, StreamExt,
};
use futures_timer::Delay;
use rand::{distributions::Uniform, prelude::Distribution, thread_rng};

use std::{
	collections::{HashMap, HashSet, VecDeque},
	pin::Pin,
	sync::Arc,
	time::Duration,
};

mod active_candidate_recovery;
use active_candidate_recovery::ActiveCandidateRecovery;

const LOG_TARGET: &str = "cumulus-pov-recovery";

/// Test-friendly wrapper trait for the overseer handle.
/// Can be used to simulate failing recovery requests.
#[async_trait::async_trait]
pub trait RecoveryHandle: Send {
	async fn send_recovery_msg(
		&mut self,
		message: AvailabilityRecoveryMessage,
		origin: &'static str,
	);
}

#[async_trait::async_trait]
impl RecoveryHandle for OverseerHandle {
	async fn send_recovery_msg(
		&mut self,
		message: AvailabilityRecoveryMessage,
		origin: &'static str,
	) {
		self.send_msg(message, origin).await;
	}
}

/// Type of recovery to trigger.
#[derive(Debug, PartialEq)]
pub enum RecoveryKind {
	/// Single block recovery.
	Simple,
	/// Full ancestry recovery.
	Full,
}

/// Structure used to trigger an explicit recovery request via `PoVRecovery`.
pub struct RecoveryRequest<Block: BlockT> {
	/// Hash of the last block to recover.
	pub hash: Block::Hash,
	/// Recovery type.
	pub kind: RecoveryKind,
}

/// The delay between observing an unknown block and triggering the recovery of a block.
/// Randomizing the start of the recovery within this interval
/// can be used to prevent self-DOSing if the recovery request is part of a
/// distributed protocol and there is the possibility that multiple actors are
/// requiring to perform the recovery action at approximately the same time.
#[derive(Clone, Copy)]
pub struct RecoveryDelayRange {
	/// Start recovering after `min` delay.
	pub min: Duration,
	/// Start recovering before `max` delay.
	pub max: Duration,
}

impl RecoveryDelayRange {
	/// Produce a randomized duration between `min` and `max`.
	fn duration(&self) -> Duration {
		Uniform::from(self.min..=self.max).sample(&mut thread_rng())
	}
}

/// Represents an outstanding block candidate.
struct Candidate<Block: BlockT> {
	receipt: CandidateReceipt,
	session_index: SessionIndex,
	block_number: NumberFor<Block>,
	parent_hash: Block::Hash,
	// Lazy recovery has been submitted.
	// Should be true iff a block is either queued to be recovered or
	// recovery is currently in progress.
	waiting_recovery: bool,
}

/// Queue that is used to decide when to start PoV-recovery operations.
struct RecoveryQueue<Block: BlockT> {
	recovery_delay_range: RecoveryDelayRange,
	// Queue that keeps the hashes of blocks to be recovered.
	recovery_queue: VecDeque<Block::Hash>,
	// Futures that resolve when a new recovery should be started.
	signaling_queue: FuturesUnordered<Pin<Box<dyn Future<Output = ()> + Send>>>,
}

impl<Block: BlockT> RecoveryQueue<Block> {
	pub fn new(recovery_delay_range: RecoveryDelayRange) -> Self {
		Self {
			recovery_delay_range,
			recovery_queue: Default::default(),
			signaling_queue: Default::default(),
		}
	}

	/// Add hash of a block that should go to the end of the recovery queue.
	/// A new recovery will be signaled after `delay` has passed.
	pub fn push_recovery(&mut self, hash: Block::Hash) {
		let delay = self.recovery_delay_range.duration();
		tracing::debug!(
			target: LOG_TARGET,
			block_hash = ?hash,
			"Adding block to queue and adding new recovery slot in {:?} sec",
			delay.as_secs(),
		);
		self.recovery_queue.push_back(hash);
		self.signaling_queue.push(
			async move {
				Delay::new(delay).await;
			}
			.boxed(),
		);
	}

	/// Get the next hash for block recovery.
	pub async fn next_recovery(&mut self) -> Block::Hash {
		loop {
			if self.signaling_queue.next().await.is_some() {
				if let Some(hash) = self.recovery_queue.pop_front() {
					return hash
				} else {
					tracing::error!(
						target: LOG_TARGET,
						"Recovery was signaled, but no candidate hash available. This is a bug."
					);
				};
			}
			futures::pending!()
		}
	}
}

/// Encapsulates the logic of the pov recovery.
pub struct PoVRecovery<Block: BlockT, PC, RC> {
	/// All the pending candidates that we are waiting for to be imported or that need to be
	/// recovered when `next_candidate_to_recover` tells us to do so.
	candidates: HashMap<Block::Hash, Candidate<Block>>,
	/// A stream of futures that resolve to hashes of candidates that need to be recovered.
	///
	/// The candidates to the hashes are stored in `candidates`. If a candidate is not
	/// available anymore in this map, it means that it was already imported.
	candidate_recovery_queue: RecoveryQueue<Block>,
	active_candidate_recovery: ActiveCandidateRecovery<Block>,
	/// Blocks that wait that the parent is imported.
	///
	/// Uses parent -> blocks mapping.
	waiting_for_parent: HashMap<Block::Hash, Vec<Block>>,
	parachain_client: Arc<PC>,
	parachain_import_queue: Box<dyn ImportQueueService<Block>>,
	relay_chain_interface: RC,
	para_id: ParaId,
	/// Explicit block recovery requests channel.
	recovery_chan_rx: Receiver<RecoveryRequest<Block>>,
	/// Blocks that we are retrying currently
	candidates_in_retry: HashSet<Block::Hash>,
	parachain_sync_service: Arc<dyn SyncOracle + Sync + Send>,
}

impl<Block: BlockT, PC, RCInterface> PoVRecovery<Block, PC, RCInterface>
where
	PC: BlockBackend<Block> + BlockchainEvents<Block> + UsageProvider<Block>,
	RCInterface: RelayChainInterface + Clone,
{
	/// Create a new instance.
	pub fn new(
		recovery_handle: Box<dyn RecoveryHandle>,
		recovery_delay_range: RecoveryDelayRange,
		parachain_client: Arc<PC>,
		parachain_import_queue: Box<dyn ImportQueueService<Block>>,
		relay_chain_interface: RCInterface,
		para_id: ParaId,
		recovery_chan_rx: Receiver<RecoveryRequest<Block>>,
		parachain_sync_service: Arc<dyn SyncOracle + Sync + Send>,
	) -> Self {
		Self {
			candidates: HashMap::new(),
			candidate_recovery_queue: RecoveryQueue::new(recovery_delay_range),
			active_candidate_recovery: ActiveCandidateRecovery::new(recovery_handle),
			waiting_for_parent: HashMap::new(),
			parachain_client,
			parachain_import_queue,
			relay_chain_interface,
			para_id,
			candidates_in_retry: HashSet::new(),
			recovery_chan_rx,
			parachain_sync_service,
		}
	}

	/// Handle a new pending candidate.
	fn handle_pending_candidate(
		&mut self,
		receipt: CommittedCandidateReceipt,
		session_index: SessionIndex,
	) {
		let header = match Block::Header::decode(&mut &receipt.commitments.head_data.0[..]) {
			Ok(header) => header,
			Err(e) => {
				tracing::warn!(
					target: LOG_TARGET,
					error = ?e,
					"Failed to decode parachain header from pending candidate",
				);
				return
			},
		};

		if *header.number() <= self.parachain_client.usage_info().chain.finalized_number {
			return
		}

		let hash = header.hash();

		if self.candidates.contains_key(&hash) {
			return
		}

		tracing::debug!(target: LOG_TARGET, block_hash = ?hash, "Adding outstanding candidate");
		self.candidates.insert(
			hash,
			Candidate {
				block_number: *header.number(),
				receipt: receipt.to_plain(),
				session_index,
				parent_hash: *header.parent_hash(),
				waiting_recovery: false,
			},
		);

		// If required, triggers a lazy recovery request that will eventually be blocked
		// if in the meantime the block is imported.
		self.recover(RecoveryRequest { hash, kind: RecoveryKind::Simple });
	}

	/// Block is no longer waiting for recovery
	fn clear_waiting_recovery(&mut self, block_hash: &Block::Hash) {
		if let Some(candidate) = self.candidates.get_mut(block_hash) {
			// Prevents triggering an already enqueued recovery request
			candidate.waiting_recovery = false;
		}
	}

	/// Handle a finalized block with the given `block_number`.
	fn handle_block_finalized(&mut self, block_number: NumberFor<Block>) {
		self.candidates.retain(|_, pc| pc.block_number > block_number);
	}

	/// Recover the candidate for the given `block_hash`.
	async fn recover_candidate(&mut self, block_hash: Block::Hash) {
		match self.candidates.get(&block_hash) {
			Some(candidate) if candidate.waiting_recovery => {
				tracing::debug!(target: LOG_TARGET, ?block_hash, "Issuing recovery request");
				self.active_candidate_recovery.recover_candidate(block_hash, candidate).await;
			},
			_ => (),
		}
	}

	/// Clear `waiting_for_parent` and `waiting_recovery` for the candidate with `hash`.
	/// Also clears children blocks waiting for this parent.
	fn reset_candidate(&mut self, hash: Block::Hash) {
		let mut blocks_to_delete = vec![hash];

		while let Some(delete) = blocks_to_delete.pop() {
			if let Some(children) = self.waiting_for_parent.remove(&delete) {
				blocks_to_delete.extend(children.iter().map(BlockT::hash));
			}
		}
		self.clear_waiting_recovery(&hash);
	}

	/// Handle a recovered candidate.
	async fn handle_candidate_recovered(&mut self, block_hash: Block::Hash, pov: Option<&PoV>) {
		let pov = match pov {
			Some(pov) => {
				self.candidates_in_retry.remove(&block_hash);
				pov
			},
			None =>
				if self.candidates_in_retry.insert(block_hash) {
					tracing::debug!(target: LOG_TARGET, ?block_hash, "Recovery failed, retrying.");
					self.candidate_recovery_queue.push_recovery(block_hash);
					return
				} else {
					tracing::warn!(
						target: LOG_TARGET,
						?block_hash,
						"Unable to recover block after retry.",
					);
					self.candidates_in_retry.remove(&block_hash);
					self.reset_candidate(block_hash);
					return
				},
		};

		let raw_block_data =
			match sp_maybe_compressed_blob::decompress(&pov.block_data.0, POV_BOMB_LIMIT) {
				Ok(r) => r,
				Err(error) => {
					tracing::debug!(target: LOG_TARGET, ?error, "Failed to decompress PoV");

					self.reset_candidate(block_hash);
					return
				},
			};

		let block_data = match ParachainBlockData::<Block>::decode(&mut &raw_block_data[..]) {
			Ok(d) => d,
			Err(error) => {
				tracing::warn!(
					target: LOG_TARGET,
					?error,
					"Failed to decode parachain block data from recovered PoV",
				);

				self.reset_candidate(block_hash);
				return
			},
		};

		let block = block_data.into_block();

		let parent = *block.header().parent_hash();

		match self.parachain_client.block_status(parent) {
			Ok(BlockStatus::Unknown) => {
				// If the parent block is currently being recovered or is scheduled to be recovered,
				// we want to wait for the parent.
				let parent_scheduled_for_recovery =
					self.candidates.get(&parent).map_or(false, |parent| parent.waiting_recovery);
				if parent_scheduled_for_recovery {
					tracing::debug!(
						target: LOG_TARGET,
						?block_hash,
						parent_hash = ?parent,
						parent_scheduled_for_recovery,
						waiting_blocks = self.waiting_for_parent.len(),
						"Waiting for recovery of parent.",
					);

					self.waiting_for_parent.entry(parent).or_default().push(block);
					return
				} else {
					tracing::debug!(
						target: LOG_TARGET,
						?block_hash,
						parent_hash = ?parent,
						"Parent not found while trying to import recovered block.",
					);

					self.reset_candidate(block_hash);
					return
				}
			},
			Err(error) => {
				tracing::debug!(
					target: LOG_TARGET,
					block_hash = ?parent,
					?error,
					"Error while checking block status",
				);

				self.reset_candidate(block_hash);
				return
			},
			// Any other status is fine to "ignore/accept"
			_ => (),
		}

		self.import_block(block);
	}

	/// Import the given `block`.
	///
	/// This will also recursively drain `waiting_for_parent` and import them as well.
	fn import_block(&mut self, block: Block) {
		let mut blocks = VecDeque::new();

		tracing::debug!(target: LOG_TARGET, block_hash = ?block.hash(), "Importing block retrieved using pov_recovery");
		blocks.push_back(block);

		let mut incoming_blocks = Vec::new();

		while let Some(block) = blocks.pop_front() {
			let block_hash = block.hash();
			let (header, body) = block.deconstruct();

			incoming_blocks.push(IncomingBlock {
				hash: block_hash,
				header: Some(header),
				body: Some(body),
				import_existing: false,
				allow_missing_state: false,
				justifications: None,
				origin: None,
				skip_execution: false,
				state: None,
				indexed_body: None,
			});

			if let Some(waiting) = self.waiting_for_parent.remove(&block_hash) {
				blocks.extend(waiting);
			}
		}

		self.parachain_import_queue
			.import_blocks(BlockOrigin::ConsensusBroadcast, incoming_blocks);
	}

	/// Attempts an explicit recovery of one or more blocks.
	pub fn recover(&mut self, req: RecoveryRequest<Block>) {
		let RecoveryRequest { mut hash, kind } = req;
		let mut to_recover = Vec::new();

		loop {
			let candidate = match self.candidates.get_mut(&hash) {
				Some(candidate) => candidate,
				None => {
					tracing::debug!(
						target: LOG_TARGET,
						block_hash = ?hash,
						"Could not recover. Block was never announced as candidate"
					);
					return
				},
			};

			match self.parachain_client.block_status(hash) {
				Ok(BlockStatus::Unknown) if !candidate.waiting_recovery => {
					candidate.waiting_recovery = true;
					to_recover.push(hash);
				},
				Ok(_) => break,
				Err(e) => {
					tracing::error!(
						target: LOG_TARGET,
						error = ?e,
						block_hash = ?hash,
						"Failed to get block status",
					);
					for hash in to_recover {
						self.clear_waiting_recovery(&hash);
					}
					return
				},
			}

			if kind == RecoveryKind::Simple {
				break
			}

			hash = candidate.parent_hash;
		}

		for hash in to_recover.into_iter().rev() {
			self.candidate_recovery_queue.push_recovery(hash);
		}
	}

	/// Run the pov-recovery.
	pub async fn run(mut self) {
		let mut imported_blocks = self.parachain_client.import_notification_stream().fuse();
		let mut finalized_blocks = self.parachain_client.finality_notification_stream().fuse();
		let pending_candidates = match pending_candidates(
			self.relay_chain_interface.clone(),
			self.para_id,
			self.parachain_sync_service.clone(),
		)
		.await
		{
			Ok(pending_candidate_stream) => pending_candidate_stream.fuse(),
			Err(err) => {
				tracing::error!(target: LOG_TARGET, error = ?err, "Unable to retrieve pending candidate stream.");
				return
			},
		};

		futures::pin_mut!(pending_candidates);
		loop {
			select! {
				pending_candidate = pending_candidates.next() => {
					if let Some((receipt, session_index)) = pending_candidate {
						self.handle_pending_candidate(receipt, session_index);
					} else {
						tracing::debug!(target: LOG_TARGET, "Pending candidates stream ended");
						return
					}
				},
				recovery_req = self.recovery_chan_rx.next() => {
					if let Some(req) = recovery_req {
						self.recover(req);
					} else {
						tracing::debug!(target: LOG_TARGET, "Recovery channel stream ended");
						return
					}
				},
				imported = imported_blocks.next() => {
					if let Some(imported) = imported {
						self.clear_waiting_recovery(&imported.hash);

						// We need to double check that no blocks are waiting for this block.
						// Can happen when a waiting child block is queued to wait for parent while the parent block is still
						// in the import queue.
						if let Some(waiting_blocks) = self.waiting_for_parent.remove(&imported.hash) {
							for block in waiting_blocks {
								tracing::debug!(target: LOG_TARGET, block_hash = ?block.hash(), resolved_parent = ?imported.hash, "Found new waiting child block during import, queuing.");
								self.import_block(block);
							}
						};

					} else {
						tracing::debug!(target: LOG_TARGET,	"Imported blocks stream ended");
						return
					}
				},
				finalized = finalized_blocks.next() => {
					if let Some(finalized) = finalized {
						self.handle_block_finalized(*finalized.header.number());
					} else {
						tracing::debug!(target: LOG_TARGET,	"Finalized blocks stream ended");
						return
					}
				},
				next_to_recover = self.candidate_recovery_queue.next_recovery().fuse() => {
						self.recover_candidate(next_to_recover).await;
				},
				(block_hash, pov) =
					self.active_candidate_recovery.wait_for_recovery().fuse() =>
				{
					self.handle_candidate_recovered(block_hash, pov.as_deref()).await;
				},
			}
		}
	}
}

/// Returns a stream over pending candidates for the parachain corresponding to `para_id`.
async fn pending_candidates(
	relay_chain_client: impl RelayChainInterface + Clone,
	para_id: ParaId,
	sync_service: Arc<dyn SyncOracle + Sync + Send>,
) -> RelayChainResult<impl Stream<Item = (CommittedCandidateReceipt, SessionIndex)>> {
	let import_notification_stream = relay_chain_client.import_notification_stream().await?;

	let filtered_stream = import_notification_stream.filter_map(move |n| {
		let client_for_closure = relay_chain_client.clone();
		let sync_oracle = sync_service.clone();
		async move {
			let hash = n.hash();
			if sync_oracle.is_major_syncing() {
				tracing::debug!(
					target: LOG_TARGET,
					relay_hash = ?hash,
					"Skipping candidate due to sync.",
				);
				return None
			}

			let pending_availability_result = client_for_closure
				.candidate_pending_availability(hash, para_id)
				.await
				.map_err(|e| {
					tracing::error!(
						target: LOG_TARGET,
						error = ?e,
						"Failed to fetch pending candidates.",
					)
				});
			let session_index_result =
				client_for_closure.session_index_for_child(hash).await.map_err(|e| {
					tracing::error!(
						target: LOG_TARGET,
						error = ?e,
						"Failed to fetch session index.",
					)
				});

			if let Ok(Some(candidate)) = pending_availability_result {
				session_index_result.map(|session_index| (candidate, session_index)).ok()
			} else {
				None
			}
		}
	});
	Ok(filtered_stream)
}<|MERGE_RESOLUTION|>--- conflicted
+++ resolved
@@ -51,19 +51,12 @@
 use sp_consensus::{BlockOrigin, BlockStatus, SyncOracle};
 use sp_runtime::traits::{Block as BlockT, Header as HeaderT, NumberFor};
 
-<<<<<<< HEAD
-use infrablockchain_overseer::Handle as OverseerHandle;
-use node_primitives::{AvailableData, POV_BOMB_LIMIT};
-use node_subsystem::messages::AvailabilityRecoveryMessage;
-use primitives::{CandidateReceipt, CommittedCandidateReceipt, Id as ParaId, SessionIndex};
-=======
 use polkadot_node_primitives::{PoV, POV_BOMB_LIMIT};
 use polkadot_node_subsystem::messages::AvailabilityRecoveryMessage;
 use polkadot_overseer::Handle as OverseerHandle;
 use polkadot_primitives::{
 	CandidateReceipt, CommittedCandidateReceipt, Id as ParaId, SessionIndex,
 };
->>>>>>> b53d5c52
 
 use cumulus_primitives_core::ParachainBlockData;
 use cumulus_relay_chain_interface::{RelayChainInterface, RelayChainResult};
@@ -566,7 +559,7 @@
 						self.handle_pending_candidate(receipt, session_index);
 					} else {
 						tracing::debug!(target: LOG_TARGET, "Pending candidates stream ended");
-						return
+						return;
 					}
 				},
 				recovery_req = self.recovery_chan_rx.next() => {
@@ -574,7 +567,7 @@
 						self.recover(req);
 					} else {
 						tracing::debug!(target: LOG_TARGET, "Recovery channel stream ended");
-						return
+						return;
 					}
 				},
 				imported = imported_blocks.next() => {
@@ -593,7 +586,7 @@
 
 					} else {
 						tracing::debug!(target: LOG_TARGET,	"Imported blocks stream ended");
-						return
+						return;
 					}
 				},
 				finalized = finalized_blocks.next() => {
@@ -601,7 +594,7 @@
 						self.handle_block_finalized(*finalized.header.number());
 					} else {
 						tracing::debug!(target: LOG_TARGET,	"Finalized blocks stream ended");
-						return
+						return;
 					}
 				},
 				next_to_recover = self.candidate_recovery_queue.next_recovery().fuse() => {
