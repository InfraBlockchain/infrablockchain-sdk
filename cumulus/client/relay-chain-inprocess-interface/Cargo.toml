--- conflicted
+++ resolved
@@ -22,11 +22,9 @@
 sp-state-machine = { path = "../../../substrate/primitives/state-machine" }
 
 # Polkadot
-<<<<<<< HEAD
-polkadot-cli = { path = "../../../infrablockchain/cli", default-features = false, features = ["cli"] }
-=======
-infrablockchain-cli = { path = "../../../infrablockchain/cli", default-features = false, features = ["cli"] }
->>>>>>> d89b59de
+infrablockchain-cli = { path = "../../../infrablockchain/cli", default-features = false, features = [
+    "cli",
+] }
 infrablockchain-service = { path = "../../../infrablockchain/node/service" }
 
 # Cumulus
@@ -41,7 +39,9 @@
 # Polkadot
 primitives = { path = "../../../infrablockchain/primitives" }
 polkadot-test-client = { path = "../../../infrablockchain/node/test/client" }
-metered = { package = "prioritized-metered-channel", version = "0.5.1", default-features = false, features=["futures_channel"] }
+metered = { package = "prioritized-metered-channel", version = "0.5.1", default-features = false, features = [
+    "futures_channel",
+] }
 
 # Cumulus
 cumulus-test-service = { path = "../../test/service" }