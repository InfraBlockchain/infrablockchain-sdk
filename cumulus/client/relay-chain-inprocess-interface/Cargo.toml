[package]
authors.workspace = true
name = "cumulus-relay-chain-inprocess-interface"
version = "0.7.0"
edition.workspace = true
description = "Implementation of the RelayChainInterface trait for Polkadot full-nodes."
license = "GPL-3.0-or-later WITH Classpath-exception-2.0"

[lints]
workspace = true

[dependencies]
async-trait = "0.1.79"
futures = "0.3.28"
futures-timer = "3.0.2"

# Substrate
sc-cli = { path = "../../../substrate/client/cli" }
sc-client-api = { path = "../../../substrate/client/api" }
sc-telemetry = { path = "../../../substrate/client/telemetry" }
sc-tracing = { path = "../../../substrate/client/tracing" }
sc-sysinfo = { path = "../../../substrate/client/sysinfo" }
sp-api = { path = "../../../substrate/primitives/api" }
sp-consensus = { path = "../../../substrate/primitives/consensus/common" }
sp-core = { path = "../../../substrate/primitives/core" }
sp-runtime = { path = "../../../substrate/primitives/runtime" }
sp-state-machine = { path = "../../../substrate/primitives/state-machine" }

# Polkadot
infrablockchain-cli = { path = "../../../infrablockchain/cli", default-features = false, features = [
    "cli",
] }
infrablockchain-service = { path = "../../../infrablockchain/node/service" }

# Cumulus
cumulus-primitives-core = { path = "../../primitives/core" }
cumulus-relay-chain-interface = { path = "../relay-chain-interface" }

[dev-dependencies]

# Substrate
sp-keyring = { path = "../../../substrate/primitives/keyring" }

# Polkadot
<<<<<<< HEAD
primitives = { path = "../../../infrablockchain/primitives" }
polkadot-test-client = { path = "../../../infrablockchain/node/test/client" }
metered = { package = "prioritized-metered-channel", version = "0.5.1", default-features = false, features = [
    "futures_channel",
] }
=======
polkadot-primitives = { path = "../../../polkadot/primitives" }
polkadot-test-client = { path = "../../../polkadot/node/test/client" }
metered = { package = "prioritized-metered-channel", version = "0.6.1", default-features = false, features = ["futures_channel"] }
>>>>>>> b53d5c52

# Cumulus
cumulus-test-service = { path = "../../test/service" }<|MERGE_RESOLUTION|>--- conflicted
+++ resolved
@@ -27,10 +27,8 @@
 sp-state-machine = { path = "../../../substrate/primitives/state-machine" }
 
 # Polkadot
-infrablockchain-cli = { path = "../../../infrablockchain/cli", default-features = false, features = [
-    "cli",
-] }
-infrablockchain-service = { path = "../../../infrablockchain/node/service" }
+polkadot-cli = { path = "../../../polkadot/cli", default-features = false, features = ["cli"] }
+polkadot-service = { path = "../../../polkadot/node/service" }
 
 # Cumulus
 cumulus-primitives-core = { path = "../../primitives/core" }
@@ -42,17 +40,9 @@
 sp-keyring = { path = "../../../substrate/primitives/keyring" }
 
 # Polkadot
-<<<<<<< HEAD
-primitives = { path = "../../../infrablockchain/primitives" }
-polkadot-test-client = { path = "../../../infrablockchain/node/test/client" }
-metered = { package = "prioritized-metered-channel", version = "0.5.1", default-features = false, features = [
-    "futures_channel",
-] }
-=======
 polkadot-primitives = { path = "../../../polkadot/primitives" }
 polkadot-test-client = { path = "../../../polkadot/node/test/client" }
 metered = { package = "prioritized-metered-channel", version = "0.6.1", default-features = false, features = ["futures_channel"] }
->>>>>>> b53d5c52
 
 # Cumulus
 cumulus-test-service = { path = "../../test/service" }